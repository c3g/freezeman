import { stringify as qs } from "querystring";

import {API_BASE_PATH} from "../config";


const api = {
  auth: {
    token: credentials => post("/token/", credentials),
    tokenRefresh: tokens => post("/token/refresh/", tokens),
  },

  containerKinds: {
    list: () => get("/container-kinds/"),
  },

  containers: {
    get: id => get(`/containers/${id}`),
<<<<<<< HEAD
    list: options => get("/containers", options),
=======
    list: () => get("/containers/list_root"),
    listExport: () => get("/containers/list_export/", {format: "csv"}),
>>>>>>> 284e9769
    listParents: id => get(`/containers/${id}/list_parents/`),
    listChildren: id => get(`/containers/${id}/list_children/`),
    listSamples: id => get(`/containers/${id}/list_samples/`),
    summary: () => get("/containers/summary"),
    template: {
      actions: () => get(`/containers/template_actions/`),
      check:  (action, template) => post(`/containers/template_check/`, form({ action, template })),
      submit: (action, template) => post(`/containers/template_submit/`, form({ action, template })),
    },
  },

  individuals: {
    get: individualId => get(`/individuals/${individualId}`),
    list: (page = {}) => get("/individuals/", page),
    listExport: () => get("/individuals/list_export/", {format: "csv"}),
  },

  samples: {
    get: sampleId => get(`/samples/${sampleId}`),
<<<<<<< HEAD
    list: options => get("/samples", options),
=======
    list: (page = {}) => get("/samples/", page),
    listExport: () => get("/samples/list_export/", {format: "csv"}),
>>>>>>> 284e9769
    listVersions: sampleId => get(`/samples/${sampleId}/versions`),
    summary: () => get("/samples/summary"),
    template: {
      actions: () => get(`/samples/template_actions/`),
      check:  (action, template) => post(`/samples/template_check/`, form({ action, template })),
      submit: (action, template) => post(`/samples/template_submit/`, form({ action, template })),
    },
  },

  users: {
    list: () => get("/users/"),
    listVersions: userId => get(`/versions?revision__user=${userId}&limit=999999`), // TODO: handle versions?
  },

  query: {
    search: q => get("/query/search/", { q }),
  },
};


export default api;

export function withToken(token, fn) {
  return (...args) => fn(...args)(undefined, () => ({ auth: { tokens: { access: token } } }))
}


function apiFetch(method, route, body) {
  return (_, getState) => {

    const accessToken = getState().auth.tokens.access;

    const headers = {}

    if (accessToken)
      headers["authorization"] = `Bearer ${accessToken}`

    if (!isFormData(body) && isObject(body))
      headers["content-type"] = "application/json"

    return fetch(`${API_BASE_PATH}${route}`, {
      method,
      headers,
      credentials: 'omit',
      body:
        isFormData(body) ?
          body :
        isObject(body) ?
          JSON.stringify(body) :
          undefined,
    })
    .then(attachData)
    .then(response => {
      if (response.ok) {
        return response;
      }
      return Promise.reject(createAPIError(response));
    })
  };
}

function get(route, queryParams) {
  return apiFetch('GET', route + (queryParams ? '?' + qs(queryParams) : ''), undefined);
}

function post(route, body) {
  return apiFetch('POST', route, body);
}


function createAPIError(response) {
  const data = response.data;

  let detail;
  try {
    detail = data.detail ||
      (data.revision__user && ('User: ' + data.revision__user.join(', ')));
  } catch (_) {}

  const message = detail ?
    ('API error: ' + detail) :
    (`HTTP error ${response.status}: ` + response.statusText + ': ' + response.url)

  const error = new Error(message);
  error.fromAPI = Boolean(detail);
  error.url = response.url;
  error.status = response.status;
  error.statusText = response.statusText;
  error.stack = []

  return error;
}

function attachData(response) {
  let contentType = response.headers.get('Content-Type') || '' ;
  return (contentType.includes('text/csv') ? response.text() : response.json())
  .then(data => {
    response.data = data;
    return response;
  })
  .catch(() => {
    response.data = {};
    return response;
  })
}

function form(params) {
  const formData = new FormData()
  for (let key in params) {
    const value = params[key]
    formData.append(key, value)
  }
  return formData
}

function isObject(object) {
  return object !== null && typeof object === 'object'
}

function isFormData(object) {
  return object instanceof FormData
}<|MERGE_RESOLUTION|>--- conflicted
+++ resolved
@@ -15,12 +15,8 @@
 
   containers: {
     get: id => get(`/containers/${id}`),
-<<<<<<< HEAD
     list: options => get("/containers", options),
-=======
-    list: () => get("/containers/list_root"),
     listExport: () => get("/containers/list_export/", {format: "csv"}),
->>>>>>> 284e9769
     listParents: id => get(`/containers/${id}/list_parents/`),
     listChildren: id => get(`/containers/${id}/list_children/`),
     listSamples: id => get(`/containers/${id}/list_samples/`),
@@ -40,12 +36,8 @@
 
   samples: {
     get: sampleId => get(`/samples/${sampleId}`),
-<<<<<<< HEAD
     list: options => get("/samples", options),
-=======
-    list: (page = {}) => get("/samples/", page),
     listExport: () => get("/samples/list_export/", {format: "csv"}),
->>>>>>> 284e9769
     listVersions: sampleId => get(`/samples/${sampleId}/versions`),
     summary: () => get("/samples/summary"),
     template: {
