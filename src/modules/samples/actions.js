--- conflicted
+++ resolved
@@ -4,20 +4,15 @@
 import {SAMPLE_FILTERS} from "../../components/filters/descriptions";
 import {DEFAULT_PAGINATION_LIMIT} from "../../config";
 
-<<<<<<< HEAD
-export const GET           = createNetworkActionTypes("SAMPLES.GET");
-export const ADD           = createNetworkActionTypes("SAMPLES.ADD");
-export const UPDATE        = createNetworkActionTypes("SAMPLES.UPDATE");
-export const LIST          = createNetworkActionTypes("SAMPLES.LIST");
-=======
-export const GET = createNetworkActionTypes("SAMPLES.GET");
-export const SET_FILTER = "SAMPLES.SET_FILTER";
-export const CLEAR_FILTERS = "SAMPLES.CLEAR_FILTERS";
-export const LIST = createNetworkActionTypes("SAMPLES.LIST");
->>>>>>> 6802f30a
-export const LIST_VERSIONS = createNetworkActionTypes("SAMPLES.LIST_VERSIONS");
+export const GET                   = createNetworkActionTypes("SAMPLES.GET");
+export const ADD                   = createNetworkActionTypes("SAMPLES.ADD");
+export const UPDATE                = createNetworkActionTypes("SAMPLES.UPDATE");
+export const LIST                  = createNetworkActionTypes("SAMPLES.LIST");
+export const SET_FILTER            = "SAMPLES.SET_FILTER";
+export const CLEAR_FILTERS         = "SAMPLES.CLEAR_FILTERS";
+export const LIST_VERSIONS         = createNetworkActionTypes("SAMPLES.LIST_VERSIONS");
 export const LIST_TEMPLATE_ACTIONS = createNetworkActionTypes("SAMPLES.LIST_TEMPLATE_ACTIONS");
-export const SUMMARY = createNetworkActionTypes("SAMPLES.SUMMARY");
+export const SUMMARY               = createNetworkActionTypes("SAMPLES.SUMMARY");
 
 export const get = id => async (dispatch, getState) => {
     const sample = getState().samples.itemsByID[id];
@@ -61,15 +56,9 @@
     const filters = serializeFilterParams(sampleFilters, SAMPLE_FILTERS)
     const options = { limit, offset, ...filters}
 
-<<<<<<< HEAD
     return await dispatch(networkAction(LIST,
-        api.samples.list(pageOptions),
-        { meta: pageOptions }
-=======
-    await dispatch(networkAction(LIST,
         api.samples.list(options),
         { meta: options }
->>>>>>> 6802f30a
     ));
 };
 
@@ -93,25 +82,19 @@
 
 export default {
     GET,
-<<<<<<< HEAD
     ADD,
     UPDATE,
-=======
     SET_FILTER,
     CLEAR_FILTERS,
->>>>>>> 6802f30a
     LIST,
     SUMMARY,
     LIST_VERSIONS,
     LIST_TEMPLATE_ACTIONS,
     get,
-<<<<<<< HEAD
     add,
     update,
-=======
     setFilter,
     clearFilters,
->>>>>>> 6802f30a
     list,
     listVersions,
     listTemplateActions,
