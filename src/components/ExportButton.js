import React, {useState} from "react";
import {downloadFromText} from "../utils/download";

import {Button, notification} from "antd";
import "antd/es/button/style/css";
import "antd/es/notification/style/css";

import { DownloadOutlined } from "@ant-design/icons";


<<<<<<< HEAD
const ExportButton = ({ exportFunction, filename, ...rest }) => {
=======
const ExportButton = ({ exportFunction, filename }) => {
  const [loading, setLoading] = useState(false);

>>>>>>> 6802f30a
  const name = filename + '_' + new Date().toISOString().slice(0, 10) + '.csv'
  const onClick = () => {
    setLoading(true);
    exportFunction()
      .then(text => {
        downloadFromText(name, text)
      })
      .catch(err => {
        notification.error({
          message: err.message,
          description: <pre>{err.stack}</pre>,
        });
      })
      .then(() => {
        setLoading(false);
      })
  }
  return (
<<<<<<< HEAD
    <Button onClick={onClick} {...rest}>
=======
    <Button onClick={onClick} loading={loading}>
>>>>>>> 6802f30a
      <DownloadOutlined />
      Export
    </Button>
  )
}

export default ExportButton;<|MERGE_RESOLUTION|>--- conflicted
+++ resolved
@@ -8,13 +8,9 @@
 import { DownloadOutlined } from "@ant-design/icons";
 
 
-<<<<<<< HEAD
 const ExportButton = ({ exportFunction, filename, ...rest }) => {
-=======
-const ExportButton = ({ exportFunction, filename }) => {
   const [loading, setLoading] = useState(false);
 
->>>>>>> 6802f30a
   const name = filename + '_' + new Date().toISOString().slice(0, 10) + '.csv'
   const onClick = () => {
     setLoading(true);
@@ -33,11 +29,7 @@
       })
   }
   return (
-<<<<<<< HEAD
-    <Button onClick={onClick} {...rest}>
-=======
-    <Button onClick={onClick} loading={loading}>
->>>>>>> 6802f30a
+    <Button onClick={onClick} loading={loading} {...rest}>
       <DownloadOutlined />
       Export
     </Button>
