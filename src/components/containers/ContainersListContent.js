import React, {useEffect} from "react";
import {connect} from "react-redux";
import {Link} from "react-router-dom";
import {BarcodeOutlined} from "@ant-design/icons";

import AppPageHeader from "../AppPageHeader";
import PageContent from "../PageContent";
import PaginatedTable from "../PaginatedTable";
import ExportButton from "../ExportButton";

<<<<<<< HEAD
import {list} from "../../modules/containers/actions";
=======
import api, {withToken}  from "../../utils/api"
import {list, listTemplateActions} from "../../modules/containers/actions";
>>>>>>> ae9a022b
import {actionsToButtonList} from "../../utils/templateActions";


const TABLE_COLUMNS = [
  {
    title: <><BarcodeOutlined style={{marginRight: "8px"}} /> Barcode</>,
    dataIndex: "barcode",
    render: (barcode, container) => <Link to={`/containers/${container.id}`}>{barcode}</Link>,
  },
  {
    title: "Name",
    dataIndex: "name",
  },
  {
    title: "Kind",
    dataIndex: "kind",
  },
  {
    title: "Children",
    dataIndex: "children",
    align: 'right',
    render: children => children ? children.length : null,
  },
  {
    title: "Co-ords.",
    dataIndex: "coordinates",
  },
];

const mapStateToProps = state => ({
  token: state.auth.tokens.access,
  containersByID: state.containers.itemsByID,
  containers: state.containers.items,
  actions: state.containerTemplateActions,
  page: state.containers.page,
  totalCount: state.containers.totalCount,
  isFetching: state.containers.isFetching,
});

const actionCreators = {list};

const ContainersListContent = ({
  token,
  containers,
  containersByID,
  actions,
  isFetching,
  page,
  totalCount,
  list,
}) => {
<<<<<<< HEAD
=======
  useEffect(() => {
    // Must be wrapped; effects cannot return promises
    listTemplateActions();
  }, []);

  const listExport = () =>
    withToken(token, api.containers.listExport)().then(response => response.data)

>>>>>>> ae9a022b
  return <>
    <AppPageHeader title="Containers" extra={[
      <ExportButton exportFunction={listExport} filename="containers"/>,
      ...actionsToButtonList("/containers", actions)
    ]}/>
    <PageContent>
      <PaginatedTable
        columns={TABLE_COLUMNS}
        items={containers}
        itemsByID={containersByID}
        loading={isFetching}
        totalCount={totalCount}
        page={page}
        onLoad={list}
      />
    </PageContent>
  </>;
}

export default connect(mapStateToProps, actionCreators)(ContainersListContent);<|MERGE_RESOLUTION|>--- conflicted
+++ resolved
@@ -8,12 +8,8 @@
 import PaginatedTable from "../PaginatedTable";
 import ExportButton from "../ExportButton";
 
-<<<<<<< HEAD
 import {list} from "../../modules/containers/actions";
-=======
 import api, {withToken}  from "../../utils/api"
-import {list, listTemplateActions} from "../../modules/containers/actions";
->>>>>>> ae9a022b
 import {actionsToButtonList} from "../../utils/templateActions";
 
 
@@ -65,17 +61,10 @@
   totalCount,
   list,
 }) => {
-<<<<<<< HEAD
-=======
-  useEffect(() => {
-    // Must be wrapped; effects cannot return promises
-    listTemplateActions();
-  }, []);
 
   const listExport = () =>
     withToken(token, api.containers.listExport)().then(response => response.data)
 
->>>>>>> ae9a022b
   return <>
     <AppPageHeader title="Containers" extra={[
       <ExportButton exportFunction={listExport} filename="containers"/>,
