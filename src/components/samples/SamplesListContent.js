--- conflicted
+++ resolved
@@ -1,4 +1,4 @@
-import React, {useEffect} from "react";
+import React from "react";
 import {connect} from "react-redux";
 import {Link} from "react-router-dom";
 
@@ -38,11 +38,7 @@
   page,
   totalCount,
   list,
-<<<<<<< HEAD
-  listTemplateActions,
   filters,
-=======
->>>>>>> 284e9769
 }) => {
   const TABLE_COLUMNS = [
     {
