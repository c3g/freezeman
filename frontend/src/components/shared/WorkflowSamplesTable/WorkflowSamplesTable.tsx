import { Pagination, Table, TableProps } from 'antd'
import { TableRowSelection } from 'antd/lib/table/interface'
<<<<<<< HEAD
import React, { useEffect, useState } from 'react'
=======
import React, { useEffect, useMemo, useState } from 'react'
>>>>>>> bb92d5fd
import { useAppSelector } from '../../../hooks'
import { FMSId } from '../../../models/fms_api_models'
import { FilterDescriptionSet, FilterKeySet, FilterSet, SetFilterFunc, SetFilterOptionFunc, SetSortByFunc, SortBy } from '../../../models/paged_items'
import { selectLibrariesByID, selectSamplesByID } from '../../../selectors'
import { SampleAndLibrary } from './ColumnSets'
import { addFiltersToColumns } from './MergeColumnsAndFilters'
import { IdentifiedTableColumnType } from './SampleTableColumns'

export interface PaginationParameters {
	pageNumber: number
	pageSize: number
	totalCount: number
	onChangePageNumber: (pageNumber : number) => void
	onChangePageSize: (newPageSize: number) => void
}

interface WorkflowSamplesTableProps {
	sampleIDs: FMSId[]
	columns: IdentifiedTableColumnType<SampleAndLibrary>[]
	filterDefinitions?: FilterDescriptionSet
	filterKeys?: FilterKeySet
	filters?: FilterSet
	setFilter?: SetFilterFunc
	setFilterOptions?: SetFilterOptionFunc
	sortBy?: SortBy
	setSortBy?: SetSortByFunc
	pagination?: PaginationParameters
	selection?: {
		selectedSampleIDs: FMSId[]
		onSelectionChanged: (selectedSamples: SampleAndLibrary[]) => void
	}
}

function WorkflowSamplesTable({sampleIDs, columns, filterDefinitions, filterKeys, filters, setFilter, setFilterOptions, sortBy, setSortBy, pagination, selection} : WorkflowSamplesTableProps) {
	const [samples, setSamples] = useState<SampleAndLibrary[]>([])
	const samplesByID = useAppSelector(selectSamplesByID)
	const librariesByID = useAppSelector(selectLibrariesByID)

	useEffect(() => {
		const availableSamples = sampleIDs.reduce((acc, sampleID) => {
			const sample = samplesByID[sampleID]
			if (sample) {
				if (sample.is_library) {
					const library = librariesByID[sampleID]
					acc.push({sample, library})
				} else {
					acc.push({sample})
				}
			}
			return acc
		}, [] as SampleAndLibrary[])

		setSamples(availableSamples)
	}, [samplesByID, librariesByID, sampleIDs])


	const tableColumns = useMemo(() => {
		const mergedColumns = addFiltersToColumns(
			columns, 
			filterDefinitions ?? {},
			filterKeys ?? {},
			filters ?? {}, 
			setFilter, 
			setFilterOptions)
		return mergedColumns
	}, [columns, filterDefinitions, filterKeys, filters, setFilter, setFilterOptions])


	let rowSelection: TableRowSelection<SampleAndLibrary> | undefined = undefined
	if(selection) {
		rowSelection = {
			type: 'checkbox',
			onChange: (selectedRowKeys: React.Key[], selectedRows: SampleAndLibrary[]) => {
				selection.onSelectionChanged(selectedRows)				
			},
			getCheckboxProps: (record: SampleAndLibrary) => ({
				name: `${record.sample?.id}`,
			}),
			selectedRowKeys: [...selection.selectedSampleIDs]
		}
	}

	const handleTableOnChange: TableProps<any>['onChange'] = (pagination, filters, sorterResult) => {
		if( setSortBy) {
			if(! Array.isArray(sorterResult)) {
				const sorter = sorterResult
				const key = sorter.columnKey?.toString()
				const order = sorter.order ?? undefined
				if (key) {
					if (sortBy === undefined || key !== sortBy.key || order !== sortBy.order) {
						setSortBy({key, order})
					}
				}
			}
		}
	}
	
	return (
		<>
			{tableColumns && 
				<>
					<Table
						rowSelection={rowSelection}
						dataSource={samples ?? []}
						columns={tableColumns}
						rowKey={obj => obj.sample?.id ?? 'BAD_SAMPLE_KEY'}
						style={{overflowX: 'auto'}}
						onChange={handleTableOnChange}
						pagination={pagination ? false : undefined}
					/>
					{ pagination && 
						<Pagination
							className="ant-table-pagination ant-table-pagination-right"
							showSizeChanger={true}
							showQuickJumper={true}
							showTotal={(total, range) => `${range[0]}-${range[1]} of ${total} items`}
							current={pagination.pageNumber}
							pageSize={pagination.pageSize}
							total={pagination.totalCount}
							onChange={(pageNumber) => pagination.onChangePageNumber(pageNumber)}
							onShowSizeChange={(current, newPageSize) => pagination.onChangePageSize(newPageSize)}
						/>
					}
				</>
			}
		</>
	)
}

export default WorkflowSamplesTable
<|MERGE_RESOLUTION|>--- conflicted
+++ resolved
@@ -1,10 +1,6 @@
 import { Pagination, Table, TableProps } from 'antd'
 import { TableRowSelection } from 'antd/lib/table/interface'
-<<<<<<< HEAD
-import React, { useEffect, useState } from 'react'
-=======
 import React, { useEffect, useMemo, useState } from 'react'
->>>>>>> bb92d5fd
 import { useAppSelector } from '../../../hooks'
 import { FMSId } from '../../../models/fms_api_models'
 import { FilterDescriptionSet, FilterKeySet, FilterSet, SetFilterFunc, SetFilterOptionFunc, SetSortByFunc, SortBy } from '../../../models/paged_items'
