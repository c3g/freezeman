--- conflicted
+++ resolved
@@ -50,9 +50,8 @@
         if (!studyState && study && workflow) {
             dispatch(getStudySamples(studyId))
         } 
-    }, [studiesById, workflowsById, projectsById, studySamplesState, study, workflow])
+    }, [studyId, studiesById, workflowsById, projectsById, studySamplesState, study, workflow, dispatch])
 
-<<<<<<< HEAD
     useEffect(() => {
         // The effect ensure that whenever the study samples state changes we display
         // the most recent state. The state will change if changes in labwork are detected
@@ -63,10 +62,7 @@
                 setStudySamples(studyState.data)
             }
         } 
-    }, [studySamplesState])
-=======
     }, [studyId, studiesById, workflowsById, projectsById, studySamplesState, studySamples, dispatch])
->>>>>>> bb92d5fd
 
     useEffect(() => {
         return () => {
