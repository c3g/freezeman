import { Descriptions, Space, Spin, Typography } from 'antd'
import React, { useCallback, useEffect, useState } from 'react'
import { useAppDispatch, useAppSelector } from '../../hooks'
import { Study, Workflow } from '../../models/frontend_models'
import { get as getStudy } from '../../modules/studies/actions'
import { flushStudySamples, getStudySamples, refreshStudySamples } from '../../modules/studySamples/actions'
import { StudySampleList } from '../../modules/studySamples/models'
import { get as getWorkflow } from '../../modules/workflows/actions'
import { selectProjectsByID, selectStudiesByID, selectStudySamplesByID, selectWorkflowsByID } from '../../selectors'
import StudySamples from '../studySamples/StudySamples'

const { Title } = Typography

interface StudyDetailsProps {
    studyId: number
}

const StudyDetails = ({studyId} : StudyDetailsProps) => {
    const dispatch = useAppDispatch()
    const projectsById = useAppSelector(selectProjectsByID)
    const studiesById = useAppSelector(selectStudiesByID)
    const workflowsById = useAppSelector(selectWorkflowsByID)
    const studySamplesState = useAppSelector(selectStudySamplesByID)

    const [study, setStudy] = useState<Study>()
    const [workflow, setWorkflow] = useState<Workflow>()
    const [studySamples, setStudySamples] = useState<StudySampleList>()

    useEffect(() => {
        if (!studyId) {
            return
        }
        const studyInstance = studiesById[studyId]
        if (studyInstance && !studyInstance.isFetching) {
            setStudy(studyInstance)

            const workflowInstance = workflowsById[studyInstance.workflow_id]
            if(workflowInstance && !workflowInstance.isFetching) {
                setWorkflow(workflowInstance)
            } else {
                dispatch(getWorkflow(studyInstance.workflow_id))
                return
            }
        } else {
            dispatch(getStudy(studyId))
            return
        }

        const studyState = studySamplesState[studyId]
        if (!studyState && study && workflow) {
            dispatch(getStudySamples(studyId))
        } 
    }, [studyId, studiesById, workflowsById, projectsById, studySamplesState, study, workflow, dispatch])

    useEffect(() => {
        // The effect ensure that whenever the study samples state changes we display
        // the most recent state. The state will change if changes in labwork are detected
        // and the study samples are refreshed.
        const studyState = studySamplesState[studyId]
        if (studyState) {
            if (!studyState.isFetching) {
                setStudySamples(studyState.data)
            }
        } 
    }, [studyId, studiesById, workflowsById, projectsById, studySamplesState, studySamples, dispatch])

    useEffect(() => {
        return () => {
            dispatch(flushStudySamples(studyId))
        }
    }, [studyId, dispatch])

    const refreshSamples = useCallback(() => {
        dispatch(refreshStudySamples(studyId))
    }, [studyId, dispatch])

    function getStepWithOrder(order?: number) {
        if (order && study && workflow) {
            const step = workflow.steps_order.find(step_order => step_order.order === order)
            if (step) {
                return  `${order} - ${step.step_name}`
            }
        }
        return null
    }

    return (
        <>
            <Title level={4}>{`Study ${study?.letter ?? ''}`}</Title>
            <Descriptions bordered={true} size="small" column={4}>
                <Descriptions.Item label="Workflow" span={4}>{workflow?.name ?? ''}</Descriptions.Item>
                <Descriptions.Item label="Start Step" span={2}>{getStepWithOrder(study?.start)}</Descriptions.Item>
                <Descriptions.Item label="End Step" span={2}>{getStepWithOrder(study?.end)}</Descriptions.Item>
            </Descriptions>
<<<<<<< HEAD
            { studySamples ? 
                <StudySamples studySamples={studySamples} refreshSamples={refreshSamples}/>
=======
            { study && studySamples ? 
                <StudySamples studyID={study.id} studySamples={studySamples} refreshSamples={refreshSamples}/>
>>>>>>> 98e05c44
                :
                // Display the "Samples" title with a spinner until data is ready.
                // Afterward, StudySamples displays the title (along with the Hide Empty Steps button)
                <Space align='baseline'>
                    <Title level={4} style={{ marginTop: '1.5rem' }}>Samples</Title>
                    { !studySamples && <Spin spinning={true}/> }
                </Space>
            }
        </>
    )
}

export default StudyDetails<|MERGE_RESOLUTION|>--- conflicted
+++ resolved
@@ -92,13 +92,8 @@
                 <Descriptions.Item label="Start Step" span={2}>{getStepWithOrder(study?.start)}</Descriptions.Item>
                 <Descriptions.Item label="End Step" span={2}>{getStepWithOrder(study?.end)}</Descriptions.Item>
             </Descriptions>
-<<<<<<< HEAD
-            { studySamples ? 
-                <StudySamples studySamples={studySamples} refreshSamples={refreshSamples}/>
-=======
             { study && studySamples ? 
                 <StudySamples studyID={study.id} studySamples={studySamples} refreshSamples={refreshSamples}/>
->>>>>>> 98e05c44
                 :
                 // Display the "Samples" title with a spinner until data is ready.
                 // Afterward, StudySamples displays the title (along with the Hide Empty Steps button)
