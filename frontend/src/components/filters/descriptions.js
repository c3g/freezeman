import {FILTER_TYPE, SEX, TAXON, STATUS} from "../../constants";

export const SAMPLE_FILTERS = {
  id: {
    type: FILTER_TYPE.INPUT_NUMBER,
    key: "id",
    label: "Sample ID",
  },
  sample_kind__name: {
    type: FILTER_TYPE.SELECT,
    key: "sample_kind__name",
    label: "Type",
    mode: "multiple",
    placeholder: "All"
  },
  name: {
    type: FILTER_TYPE.INPUT,
    key: "name",
    label: "Name",
  },
  individual__name: {
    type: FILTER_TYPE.INPUT,
    key: "individual__name",
    label: "Individual Name",
  },
  container__name: {
    type: FILTER_TYPE.INPUT,
    key: "container__name",
    label: "Container Name",
    recursive: true,
  },
  container__barcode: {
    type: FILTER_TYPE.INPUT,
    key: "container__barcode",
    label: "Container Barcode",
    recursive: true,
  },
  coordinates: {
    type: FILTER_TYPE.INPUT,
    key: "coordinates",
    label: "Coordinates",
  },
  volume: {
    type: FILTER_TYPE.RANGE,
    key: "volume",
    label: "Volume",
  },
  concentration: {
    type: FILTER_TYPE.RANGE,
    key: "concentration",
    label: "Concentration",
  },
  depleted: {
    type: FILTER_TYPE.SELECT,
    key: "depleted",
    label: "Depleted",
    placeholder: "All",
    options: [
      { label: "Yes", value: "true" },
      { label: "No",  value: "false"},
    ],
  },

  // Detached filters
  individual__pedigree: {
    type: FILTER_TYPE.INPUT,
    key: "individual__pedigree",
    label: "Individual Pedigree",
    width: 250,
    detached: true,
  },
  individual__cohort: {
    type: FILTER_TYPE.INPUT,
    key: "individual__cohort",
    label: "Individual Cohort",
    width: 250,
    detached: true,
  },
  individual__sex: {
    type: FILTER_TYPE.SELECT,
    key: "individual__sex",
    label: "Individual Sex",
    mode: "multiple",
    placeholder: "All",
    options: [
      { label: "Female",  value: "F" },
      { label: "Male",    value: "M" },
      { label: "Unknown", value: "Unknown" },
    ],
    detached: true,
  },
  collection_site: {
    type: FILTER_TYPE.INPUT,
    key: "collection_site",
    label: "Collection site",
    width: 250,
    detached: true,
  },
}

export const CONTAINER_FILTERS = {
  id: {
    type: FILTER_TYPE.INPUT_NUMBER,
    key: "id",
    label: "id",
  },
  barcode: {
    type: FILTER_TYPE.INPUT,
    key: "barcode",
    label: "Barcode",
  },
  name: {
    type: FILTER_TYPE.INPUT,
    key: "name",
    label: "Name",
  },
  kind: {
    type: FILTER_TYPE.SELECT,
    key: "kind",
    label: "Kind",
    mode: "multiple",
    placeholder: "All",
  },
  coordinates: {
    type: FILTER_TYPE.INPUT,
    key: "coordinates",
    label: "Coordinates",
  },
  samples: {
    type: FILTER_TYPE.INPUT,
    key: "samples__name",
    label: "Sample name",
  },
}

export const INDIVIDUAL_FILTERS = {
  id: {
    type: FILTER_TYPE.INPUT_NUMBER,
    key: "id",
    label: "ID",
  },
  name: {
    type: FILTER_TYPE.INPUT,
    key: "name",
    label: "Name",
  },
  taxon: {
    type: FILTER_TYPE.SELECT,
    key: "taxon",
    label: "Taxon",
    mode: "multiple",
    placeholder: "All",
    options: TAXON.map(x => ({ label: x, value: x })),
  },
  sex: {
    type: FILTER_TYPE.SELECT,
    key: "sex",
    label: "Sex",
    mode: "multiple",
    placeholder: "All",
    options: SEX.map(x => ({ label: x, value: x })),
  },
  pedigree: {
    type: FILTER_TYPE.INPUT,
    key: "pedigree",
    label: "Pedigree",
  },
  cohort: {
    type: FILTER_TYPE.INPUT,
    key: "cohort",
    label: "Cohort",
  },
}

export const PROCESS_MEASUREMENT_FILTERS = {
  id: {
    type: FILTER_TYPE.INPUT_NUMBER,
    key: "id",
    label: "ID",
  },
  process: {
    type: FILTER_TYPE.INPUT_NUMBER,
    key: "process",
    label: "Process ID",
  },
  process__protocol__name: {
    type: FILTER_TYPE.SELECT,
    key: "process__protocol__name",
    label: "Protocol",
    mode: "multiple",
    placeholder: "All"
  },
  source_sample__name: {
    type: FILTER_TYPE.INPUT,
    key: "source_sample__name",
    label: "Source Sample",
  },
  lineage__child__name: {
    type: FILTER_TYPE.INPUT,
    key: "lineage__child__name",
    label: "Generated Sample",
  },
  execution_date: {
    type: FILTER_TYPE.DATE_RANGE,
    key: "execution_date",
    label: "Date Processed",
  },
  volume_used: {
    type: FILTER_TYPE.RANGE,
    key: "volume_used",
    label: "Volume Used",
    //exception for Process sample update where volume_used might be negative...
    defaultMin: Number.MIN_SAFE_INTEGER,
  },
}

export const EXPERIMENT_RUN_FILTERS = {
  id: {
    type: FILTER_TYPE.INPUT_NUMBER,
    key: "id",
    label: "ID",
  },
  experiment_type: {
    type: FILTER_TYPE.SELECT,
    key: "experiment_type__workflow",
    label: "Experiment Type",
    mode: "multiple",
    placeholder: "All"
  },
  instrument: {
    type: FILTER_TYPE.SELECT,
    key: "instrument__name",
    label: "Instrument",
    mode: "multiple",
    placeholder: "All"
  },
  instrument_type: {
    type: FILTER_TYPE.INPUT,
    key: "instrument__type__type",
    label: "Instrument Type",
    recursive: false,
  },
  container__name: {
    type: FILTER_TYPE.INPUT,
    key: "container__name",
    label: "Container Name",
    recursive: false,
  },
  container__barcode: {
    type: FILTER_TYPE.INPUT,
    key: "container__barcode",
    label: "Container Barcode",
    recursive: false,
  },
  start_date: {
    type: FILTER_TYPE.DATE_RANGE,
    key: "start_date",
    label: "Experiment Start Date",
  },
}

export const USER_FILTERS = {
  id: {
    type: FILTER_TYPE.INPUT_NUMBER,
    key: "id",
    label: "User ID"
  },
  username: {
    type: FILTER_TYPE.INPUT,
    key: "username",
    label: "Username"
  },
  email: {
    type: FILTER_TYPE.INPUT,
    key: "email",
    label: "Email"
  },
<<<<<<< HEAD
=======
}

export const PROJECT_FILTERS = {
  name: {
    type: FILTER_TYPE.INPUT,
    key: "name",
    label: "Name",
  },
  principal_investigator: {
    type: FILTER_TYPE.INPUT,
    key: "principal_investigator",
    label: "Principal Investigator",
  },
  status: {
    type: FILTER_TYPE.SELECT,
    key: "status",
    label: "Status",
    mode: "multiple",
    placeholder: "All",
    options: STATUS.map(x => ({ label: x, value: x })),
  },
  requestor_name: {
    type: FILTER_TYPE.INPUT,
    key: "requestor_name",
    label: "Requestor Name",
  },
  targeted_end_date: {
    type: FILTER_TYPE.DATE_RANGE,
    key: "targeted_end_date",
    label: "Targeted End Date",
  },
>>>>>>> dbbf9a97
}<|MERGE_RESOLUTION|>--- conflicted
+++ resolved
@@ -275,8 +275,6 @@
     key: "email",
     label: "Email"
   },
-<<<<<<< HEAD
-=======
 }
 
 export const PROJECT_FILTERS = {
@@ -308,5 +306,4 @@
     key: "targeted_end_date",
     label: "Targeted End Date",
   },
->>>>>>> dbbf9a97
 }