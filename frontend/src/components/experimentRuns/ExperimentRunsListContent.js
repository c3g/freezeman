--- conflicted
+++ resolved
@@ -17,11 +17,7 @@
 import mergedListQueryParams from "../../utils/mergedListQueryParams";
 import {ActionDropdown} from "../../utils/templateActions";
 import ExperimentRunLaunchCard from "./ExperimentRunLaunchCard"
-<<<<<<< HEAD
 import { WithContainerRenderComponent } from "../shared/WithItemRenderComponent";
-=======
-import { WithContainerRenderComponent } from '../shared/WithItemRenderComponent'
->>>>>>> b5e26c0a
 
 
 const getTableColumns = (containersByID, runTypes, instruments, launchesById) => [
@@ -68,11 +64,7 @@
     sorter: true,
     render: (_, experimentRun) => (experimentRun.container &&
       <Link to={`/containers/${experimentRun.container}`}>
-<<<<<<< HEAD
         <WithContainerRenderComponent objectID={experimentRun.container} placeholder={'loading...'} render={container => <span>{container.barcode}</span>}/>
-=======
-        <WithContainerRenderComponent objectID={experimentRun.container} render={container => container.barcode} placeholder={"loading..."}/>
->>>>>>> b5e26c0a
       </Link>),
   },
   {
