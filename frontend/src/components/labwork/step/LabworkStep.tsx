import { InfoCircleOutlined } from '@ant-design/icons'
import { Alert, Button, Popconfirm, Radio, Select, Space, Tabs, Typography } from 'antd'
import React, { useCallback, useEffect, useMemo, useState } from 'react'
import { useNavigate } from 'react-router-dom'
import { DEFAULT_PAGINATION_LIMIT } from '../../../config'
import { useAppDispatch } from '../../../hooks'
import { FMSId } from '../../../models/fms_api_models'
import { Protocol, Step } from '../../../models/frontend_models'
import { FilterDescription, FilterValue, SortBy } from '../../../models/paged_items'
import { clearSelectedSamples, flushSamplesAtStep, loadSamplesAtStep, refreshSamplesAtStep, requestPrefilledTemplate, setFilter, setFilterOptions, setSelectedSamplesSortDirection, setSortBy, showSelectionChangedMessage, updateSelectedSamplesAtStep } from '../../../modules/labworkSteps/actions'
import { LabworkPrefilledTemplateDescriptor, LabworkStepSamples } from '../../../modules/labworkSteps/models'
import { setPageSize } from '../../../modules/pagination'
import { downloadFromFile } from '../../../utils/download'
import AppPageHeader from '../../AppPageHeader'
import PageContent from '../../PageContent'
import RefreshButton from '../../RefreshButton'
import { getColumnsForStep } from '../../shared/WorkflowSamplesTable/ColumnSets'
import { LIBRARY_COLUMN_FILTERS, SAMPLE_NEXT_STEP_LIBRARY_FILTER_KEYS } from '../../shared/WorkflowSamplesTable/LibraryTableColumns'
import { SAMPLE_COLUMN_FILTERS, SAMPLE_NEXT_STEP_FILTER_KEYS } from '../../shared/WorkflowSamplesTable/SampleTableColumns'
import WorkflowSamplesTable, { PaginationParameters } from '../../shared/WorkflowSamplesTable/WorkflowSamplesTable'

const { Text } = Typography

interface LabworkStepPageProps {
	protocol: Protocol
	step: Step
	stepSamples: LabworkStepSamples
}

const LabworkStep = ({ protocol, step, stepSamples }: LabworkStepPageProps) => {

	const dispatch = useAppDispatch()
	const navigate = useNavigate()

	// Keep track of the currently selected tab so that we can tweak the UX
	const SAMPLES_TAB_KEY = 'samples'
	const SELECTION_TAB_KEY = 'selection'
	const [selectedTab, setSelectedTab] = useState<string>(SAMPLES_TAB_KEY)

	// ** Refresh **

	const isRefreshing = stepSamples.pagedItems.isFetching
	const handleRefresh = useCallback(
		() => {dispatch(refreshSamplesAtStep(step.id))}	
	, [step, dispatch])

	// ** Template handling **

	// A selected template picker is used if protocol supports more than one template
	const [selectedTemplate, setSelectedTemplate] = useState<LabworkPrefilledTemplateDescriptor>()

	// Set the currently selected template to the first template available, if not already set.
	useEffect(() => {
		if (!selectedTemplate) {
			if (stepSamples.prefill.templates.length > 0) {
				const template = stepSamples.prefill.templates[0]
				setSelectedTemplate(template)
			} else {
				console.error('No templates are associated with step!')
			}
		}
	}, [stepSamples, selectedTemplate])

<<<<<<< HEAD
	const handleSetFilter = useCallback(
		(filterKey: string, value: FilterValue, description: FilterDescription) => {
			if (typeof description === 'undefined') {
				return
			}
			dispatch(setFilter(step.id, description, value))
		}, [step, dispatch]
	)

	const handleSetFilterOptions = useCallback(
		(filterKey: string, property: string, value: boolean, description: FilterDescription) => {
			if (typeof description === 'undefined') {
				return
			}
			dispatch(setFilterOptions(step.id, description, { [property]: value }))
		}
		, [step, dispatch])

	const handleSetSortBy = useCallback(
		(sortBy: SortBy) => {
			dispatch(setSortBy(step.id, sortBy))
		}
		, [step, dispatch])

	const isRefreshing = stepSamples.pagedItems.isFetching
	const handleRefresh = useCallback(
		() => { dispatch(refreshSamplesAtStep(step.id)) }
		, [step, dispatch])

=======
>>>>>>> fbb64931
	// Handle the prefill template button
	const canPrefill = selectedTemplate && stepSamples.selectedSamples.length > 0

	const handlePrefillTemplate = useCallback(
		async () => {
			if (selectedTemplate) {
				try {
					const result = await dispatch(requestPrefilledTemplate(selectedTemplate.id, step.id))
					if (result) {
						downloadFromFile(result.filename, result.data)
					}
				} catch (err) {
					console.error(err)
				}
			}
		}
		, [step, selectedTemplate, dispatch])

	// Submit Template handler
	const canSubmit = selectedTemplate && selectedTemplate.submissionURL

	const handleSubmitTemplate = useCallback(
		() => {
			dispatch(flushSamplesAtStep(step.id))
			if (selectedTemplate && selectedTemplate.submissionURL) {
				navigate(selectedTemplate.submissionURL)
			}
		}
		, [step, selectedTemplate, navigate, dispatch])

	/** Table columns **/

	// Memoizing these cuts down on table re-renders. Without it, the samples tables render 6 times
	// when they are initially visible.
	const columnsForSamples = useMemo(() => {
		return getColumnsForStep(step, protocol)
	}, [step, protocol])

	const filterDefinitions = useMemo(() => {
		return {...SAMPLE_COLUMN_FILTERS, ...LIBRARY_COLUMN_FILTERS}
	}, [])

	const filterKeys = useMemo(() => {
		return {...SAMPLE_NEXT_STEP_FILTER_KEYS, ...SAMPLE_NEXT_STEP_LIBRARY_FILTER_KEYS}
	}, [])

	// Columns for selected samples table
	const columnsForSelection = useMemo(() => {
		const columns = getColumnsForStep(step, protocol)
		return columns
	}, [step, protocol])

	// ** Table filtering and sorting ***

	const handleSetFilter = useCallback(
		(filterKey: string, value: FilterValue, description: FilterDescription) => {
			if(typeof description === 'undefined') {
				return
			}
			dispatch(setFilter(step.id, description, value))
		}, [step, dispatch]
	)

	const handleSetFilterOptions = useCallback(
		(filterKey: string, property: string, value: boolean, description: FilterDescription) => {
			if(typeof description === 'undefined') {
				return
			}
			dispatch(setFilterOptions(step.id, description, {[property]: value}))
		}
	, [step, dispatch])
		
	const handleSetSortBy = useCallback(
		(sortBy: SortBy) => {
			dispatch(setSortBy(step.id, sortBy))
		},
		[step, dispatch]
	)

	// ** Pagination for samples table **

	const handlePageNumber = useCallback(
		(pageNumber: number) => {
			dispatch(loadSamplesAtStep(step.id, pageNumber))
		}
	, [step, dispatch])

	const handlePageSize = useCallback(
		(pageSize: number) => {
			dispatch(setPageSize(pageSize))
			dispatch(loadSamplesAtStep(step.id, stepSamples.pagedItems.page?.pageNumber ?? 1))
		}
	, [step, stepSamples, dispatch])

	const pagination: PaginationParameters = {
		pageNumber: stepSamples.pagedItems.page?.pageNumber ?? 1,
		totalCount: stepSamples.pagedItems.totalCount,
		pageSize: stepSamples.pagedItems.page?.limit ?? DEFAULT_PAGINATION_LIMIT,
		onChangePageNumber: handlePageNumber,
		onChangePageSize: handlePageSize
	}

	/** Selection Handling **/
	
	// When the user selects or deselects samples in the table, the table gives us the new selection.
	// The selection, however, only covers the page of samples that are currently displayed in the table.
	// It does not include samples that were selected on any other page of samples.
	// This function takes the complete list of selected samples, and merges the selection from the current
	// page of samples into it.
	function mergeSelectionChange(totalSelection: FMSId[], displayedSamples: FMSId[], selectedSampleIDs: FMSId[]): FMSId[] {

		let mergedSelection = [...totalSelection]

		// Add selected samples to merged selection unless they are already included in the merged selection.
		selectedSampleIDs.forEach(id => {
			if (!mergedSelection.includes(id)) {
				mergedSelection.push(id)
			}
		})

		// Remove any samples that are no longer selected in the table from the merged selection, if present.
		const unselectedSampleIDs = displayedSamples.filter(id => !selectedSampleIDs.includes(id))
		mergedSelection = mergedSelection.filter(id => !unselectedSampleIDs.includes(id))

		return mergedSelection
	}

	// Selection handler for sample selection checkboxes
	const selectionProps = {
		selectedSampleIDs: stepSamples.selectedSamples,
		onSelectionChanged: useCallback((selectedSamples) => {
			const displayedSelection = selectedSamples.reduce((acc, selected) => {
				if (selected.sample) {
					acc.push(selected.sample.id)
				}
				return acc
			}, [] as FMSId[])
			const mergedSelection = mergeSelectionChange(stepSamples.selectedSamples, stepSamples.displayedSamples, displayedSelection)
			dispatch(updateSelectedSamplesAtStep(step.id, mergedSelection))
		}, [step, stepSamples, dispatch]),
	}

	const canClearSelection = stepSamples.selectedSamples.length !== 0
	const handleClearSelection = useCallback(
		() => {
			dispatch(clearSelectedSamples(step.id))
		}
<<<<<<< HEAD
		, [step, dispatch])
=======
	, [step, dispatch])
	
	/** Sorting by coordinate **/

	const handleCoordinateSortDirection = useCallback((value : string) => {
		switch(value) {
			case 'row': {
				dispatch(setSelectedSamplesSortDirection(step.id, 'row'))
				break
			}
			case 'column': {
				dispatch(setSelectedSamplesSortDirection(step.id, 'column'))
				break
			}
		}
	}, [dispatch, step])

	/** UX **/
>>>>>>> fbb64931

	// Display the number of selected samples in the tab title
	const selectedTabTitle = `Selection (${stepSamples.selectedSamples.length} ${stepSamples.selectedSamples.length === 1 ? "sample" : "samples"} selected)`

	const buttonBar = (
		<Space>
			{stepSamples.prefill.templates.length > 1 &&
			<>
				<Text strong>Template:</Text>
				<Select 
					defaultActiveFirstOption
					style={{width: '24em'}}
					value={selectedTemplate?.id ?? 0}
					options={stepSamples.prefill.templates.map(template => {
						return {
							value: template.id,
							label: template.description
						}
					})}
					onChange={value => {
						const template = stepSamples.prefill.templates.find(template => template.id === value)
						if (template) {
							setSelectedTemplate(template)
						}
					}}
				/>
			</>
			}
			<Button type='primary' disabled={!canPrefill} onClick={handlePrefillTemplate} title='Download a prefilled template with the selected samples'>Prefill Template</Button>
			<Button type='default' disabled={!canSubmit} onClick={handleSubmitTemplate} title='Submit a prefilled template'>Submit Template</Button>
			<RefreshButton
				refreshing={isRefreshing}
				onRefresh={handleRefresh}
				title='Refresh the list of samples'
			/>
		</Space>
	)

<<<<<<< HEAD
	const handlePageNumber = useCallback(
		(pageNumber: number) => {
			dispatch(loadSamplesAtStep(step.id, pageNumber))
		}
		, [step, dispatch])

	const handlePageSize = useCallback(
		(pageSize: number) => {
			dispatch(setPageSize(pageSize))
			dispatch(loadSamplesAtStep(step.id, stepSamples.pagedItems.page?.pageNumber ?? 1))
		}
		, [step, stepSamples, dispatch])

	const pagination: PaginationParameters = {
		pageNumber: stepSamples.pagedItems.page?.pageNumber ?? 1,
		totalCount: stepSamples.pagedItems.totalCount,
		pageSize: stepSamples.pagedItems.page?.limit ?? DEFAULT_PAGINATION_LIMIT,
		onChangePageNumber: handlePageNumber,
		onChangePageSize: handlePageSize
	}

	// Memoizing these cuts down on table re-renders. Without it, the samples tables render 6 times
	// when they are initially visible.
	const columnsForStep = useMemo(() => {
		return getColumnsForStep(step, protocol)
	}, [step, protocol])

	const filterDefinitions = useMemo(() => {
		return { ...SAMPLE_COLUMN_FILTERS, ...LIBRARY_COLUMN_FILTERS }
	}, [])

	const filterKeys = useMemo(() => {
		return { ...SAMPLE_NEXT_STEP_FILTER_KEYS, ...SAMPLE_NEXT_STEP_LIBRARY_FILTER_KEYS }
	}, [])

	return (
		<>
			<AppPageHeader title={step.name} extra={buttonBar}>
				{stepSamples.prefill.templates.length > 1 &&
					<div style={{ display: 'flex', alignItems: 'baseline', justifyContent: 'left' }}>
						<Space>
							<Text strong>Template:</Text>
							<Select
								defaultActiveFirstOption
								style={{ width: '24em' }}
								value={selectedTemplate?.id ?? 0}
								options={stepSamples.prefill.templates.map(template => {
									return {
										value: template.id,
										label: template.description
									}
								})}
								onChange={value => {
									const template = stepSamples.prefill.templates.find(template => template.id === value)
									if (template) {
										setSelectedTemplate(template)
									}
								}}
							/>
						</Space>
					</div>
				}
			</AppPageHeader>
			<PageContent loading={stepSamples.pagedItems.isFetching} >
				<Tabs defaultActiveKey='samples' tabBarExtraContent={
					<Button onClick={() => handleClearSelection()} disabled={!canClearSelection} title='Deselect all samples'>Clear Selection</Button>
				}>
					<Tabs.TabPane tab='Samples' key='samples'>
						<WorkflowSamplesTable
							stepNumber={step.id}
							hasFilter={true}
							sampleIDs={stepSamples.displayedSamples}
							columns={columnsForStep}
=======
	return (
		<>
			<AppPageHeader title={step.name} extra={buttonBar}/>
			<PageContent loading={stepSamples.pagedItems.isFetching} >
				<Tabs defaultActiveKey={SAMPLES_TAB_KEY} activeKey={selectedTab} tabBarExtraContent={
					<Space>
						{selectedTab === SELECTION_TAB_KEY && 
							<>
							<Typography.Text>Sort Coordinates: </Typography.Text>
							<Radio.Group 
								value={stepSamples.selectedSamplesSortDirection} 
								onChange={(evt) => {evt.target && handleCoordinateSortDirection(evt.target.value)}} 
							>
								<Radio.Button value='row'>by Row</Radio.Button>
								<Radio.Button value='column'>by Column</Radio.Button>
							</Radio.Group>
							</>
						}
						<Popconfirm
							title={'Clear the entire selection?'}
							okText={'Yes'}
							cancelText={'No'}
							placement={'rightTop'}
							onConfirm={() => handleClearSelection()}
						>
							<Button disabled={!canClearSelection} title='Deselect all samples'>Clear Selection</Button>
						</Popconfirm>
						
					</Space>
				} onChange={tabKey => setSelectedTab(tabKey)}>
					<Tabs.TabPane tab='Samples' key={SAMPLES_TAB_KEY}>
						<WorkflowSamplesTable 
							sampleIDs={stepSamples.displayedSamples} 
							columns={columnsForSamples}
>>>>>>> fbb64931
							filterDefinitions={filterDefinitions}
							filterKeys={filterKeys}
							filters={stepSamples.pagedItems.filters}
							setFilter={handleSetFilter}
							setFilterOptions={handleSetFilterOptions}
							selection={selectionProps}
							setSortBy={handleSetSortBy}
							pagination={pagination}
						/>
					</Tabs.TabPane>
<<<<<<< HEAD
					<Tabs.TabPane tab={selectedTabTitle} key='selection'>
						{stepSamples.showSelectionChangedWarning &&
=======
					<Tabs.TabPane tab={selectedTabTitle} key={SELECTION_TAB_KEY}>
						{ stepSamples.showSelectionChangedWarning && 
>>>>>>> fbb64931
							<Alert
								type='warning'
								message='Selection has changed'
								description={`Some samples were removed from the selection because they are no longer at the ${step.name} step.`}
								closable={true}
								showIcon={true}
								onClose={() => dispatch(showSelectionChangedMessage(step.id, false))}
								style={{ marginBottom: '1em' }}
							/>
						}
						{/* Selection table does not allow filtering or sorting */}
						<WorkflowSamplesTable
							stepNumber={step.id}
							hasFilter={false}
							sampleIDs={stepSamples.selectedSamples}
<<<<<<< HEAD
							columns={columnsForStep}
=======
							columns={columnsForSelection}
							filterDefinitions={{}}
							filterKeys={{}}
							filters={{}}
							setFilter={() => {/*NOOP*/}}
							setFilterOptions={() => {/*NOOP*/}}
>>>>>>> fbb64931
							selection={selectionProps}
						/>
						<Space><InfoCircleOutlined /><Text italic>Samples are automatically sorted by container barcode and then by coordinate.</Text></Space>
					</Tabs.TabPane>
				</Tabs>
			</PageContent>
		</>
	)
}

export default LabworkStep<|MERGE_RESOLUTION|>--- conflicted
+++ resolved
@@ -61,38 +61,6 @@
 		}
 	}, [stepSamples, selectedTemplate])
 
-<<<<<<< HEAD
-	const handleSetFilter = useCallback(
-		(filterKey: string, value: FilterValue, description: FilterDescription) => {
-			if (typeof description === 'undefined') {
-				return
-			}
-			dispatch(setFilter(step.id, description, value))
-		}, [step, dispatch]
-	)
-
-	const handleSetFilterOptions = useCallback(
-		(filterKey: string, property: string, value: boolean, description: FilterDescription) => {
-			if (typeof description === 'undefined') {
-				return
-			}
-			dispatch(setFilterOptions(step.id, description, { [property]: value }))
-		}
-		, [step, dispatch])
-
-	const handleSetSortBy = useCallback(
-		(sortBy: SortBy) => {
-			dispatch(setSortBy(step.id, sortBy))
-		}
-		, [step, dispatch])
-
-	const isRefreshing = stepSamples.pagedItems.isFetching
-	const handleRefresh = useCallback(
-		() => { dispatch(refreshSamplesAtStep(step.id)) }
-		, [step, dispatch])
-
-=======
->>>>>>> fbb64931
 	// Handle the prefill template button
 	const canPrefill = selectedTemplate && stepSamples.selectedSamples.length > 0
 
@@ -240,9 +208,6 @@
 		() => {
 			dispatch(clearSelectedSamples(step.id))
 		}
-<<<<<<< HEAD
-		, [step, dispatch])
-=======
 	, [step, dispatch])
 	
 	/** Sorting by coordinate **/
@@ -261,7 +226,6 @@
 	}, [dispatch, step])
 
 	/** UX **/
->>>>>>> fbb64931
 
 	// Display the number of selected samples in the tab title
 	const selectedTabTitle = `Selection (${stepSamples.selectedSamples.length} ${stepSamples.selectedSamples.length === 1 ? "sample" : "samples"} selected)`
@@ -300,81 +264,6 @@
 		</Space>
 	)
 
-<<<<<<< HEAD
-	const handlePageNumber = useCallback(
-		(pageNumber: number) => {
-			dispatch(loadSamplesAtStep(step.id, pageNumber))
-		}
-		, [step, dispatch])
-
-	const handlePageSize = useCallback(
-		(pageSize: number) => {
-			dispatch(setPageSize(pageSize))
-			dispatch(loadSamplesAtStep(step.id, stepSamples.pagedItems.page?.pageNumber ?? 1))
-		}
-		, [step, stepSamples, dispatch])
-
-	const pagination: PaginationParameters = {
-		pageNumber: stepSamples.pagedItems.page?.pageNumber ?? 1,
-		totalCount: stepSamples.pagedItems.totalCount,
-		pageSize: stepSamples.pagedItems.page?.limit ?? DEFAULT_PAGINATION_LIMIT,
-		onChangePageNumber: handlePageNumber,
-		onChangePageSize: handlePageSize
-	}
-
-	// Memoizing these cuts down on table re-renders. Without it, the samples tables render 6 times
-	// when they are initially visible.
-	const columnsForStep = useMemo(() => {
-		return getColumnsForStep(step, protocol)
-	}, [step, protocol])
-
-	const filterDefinitions = useMemo(() => {
-		return { ...SAMPLE_COLUMN_FILTERS, ...LIBRARY_COLUMN_FILTERS }
-	}, [])
-
-	const filterKeys = useMemo(() => {
-		return { ...SAMPLE_NEXT_STEP_FILTER_KEYS, ...SAMPLE_NEXT_STEP_LIBRARY_FILTER_KEYS }
-	}, [])
-
-	return (
-		<>
-			<AppPageHeader title={step.name} extra={buttonBar}>
-				{stepSamples.prefill.templates.length > 1 &&
-					<div style={{ display: 'flex', alignItems: 'baseline', justifyContent: 'left' }}>
-						<Space>
-							<Text strong>Template:</Text>
-							<Select
-								defaultActiveFirstOption
-								style={{ width: '24em' }}
-								value={selectedTemplate?.id ?? 0}
-								options={stepSamples.prefill.templates.map(template => {
-									return {
-										value: template.id,
-										label: template.description
-									}
-								})}
-								onChange={value => {
-									const template = stepSamples.prefill.templates.find(template => template.id === value)
-									if (template) {
-										setSelectedTemplate(template)
-									}
-								}}
-							/>
-						</Space>
-					</div>
-				}
-			</AppPageHeader>
-			<PageContent loading={stepSamples.pagedItems.isFetching} >
-				<Tabs defaultActiveKey='samples' tabBarExtraContent={
-					<Button onClick={() => handleClearSelection()} disabled={!canClearSelection} title='Deselect all samples'>Clear Selection</Button>
-				}>
-					<Tabs.TabPane tab='Samples' key='samples'>
-						<WorkflowSamplesTable
-							stepNumber={step.id}
-							hasFilter={true}
-							sampleIDs={stepSamples.displayedSamples}
-							columns={columnsForStep}
-=======
 	return (
 		<>
 			<AppPageHeader title={step.name} extra={buttonBar}/>
@@ -407,9 +296,10 @@
 				} onChange={tabKey => setSelectedTab(tabKey)}>
 					<Tabs.TabPane tab='Samples' key={SAMPLES_TAB_KEY}>
 						<WorkflowSamplesTable 
+							hasFilter={true}
+							stepNumber={step.id}
 							sampleIDs={stepSamples.displayedSamples} 
 							columns={columnsForSamples}
->>>>>>> fbb64931
 							filterDefinitions={filterDefinitions}
 							filterKeys={filterKeys}
 							filters={stepSamples.pagedItems.filters}
@@ -420,13 +310,8 @@
 							pagination={pagination}
 						/>
 					</Tabs.TabPane>
-<<<<<<< HEAD
-					<Tabs.TabPane tab={selectedTabTitle} key='selection'>
-						{stepSamples.showSelectionChangedWarning &&
-=======
 					<Tabs.TabPane tab={selectedTabTitle} key={SELECTION_TAB_KEY}>
 						{ stepSamples.showSelectionChangedWarning && 
->>>>>>> fbb64931
 							<Alert
 								type='warning'
 								message='Selection has changed'
@@ -442,16 +327,7 @@
 							stepNumber={step.id}
 							hasFilter={false}
 							sampleIDs={stepSamples.selectedSamples}
-<<<<<<< HEAD
-							columns={columnsForStep}
-=======
 							columns={columnsForSelection}
-							filterDefinitions={{}}
-							filterKeys={{}}
-							filters={{}}
-							setFilter={() => {/*NOOP*/}}
-							setFilterOptions={() => {/*NOOP*/}}
->>>>>>> fbb64931
 							selection={selectionProps}
 						/>
 						<Space><InfoCircleOutlined /><Text italic>Samples are automatically sorted by container barcode and then by coordinate.</Text></Space>
