--- conflicted
+++ resolved
@@ -18,11 +18,8 @@
 import { LIBRARY_COLUMN_FILTERS, SAMPLE_NEXT_STEP_LIBRARY_FILTER_KEYS } from '../../shared/WorkflowSamplesTable/LibraryTableColumns'
 import { SAMPLE_COLUMN_FILTERS, SAMPLE_NEXT_STEP_FILTER_KEYS } from '../../shared/WorkflowSamplesTable/SampleTableColumns'
 import WorkflowSamplesTable, { PaginationParameters } from '../../shared/WorkflowSamplesTable/WorkflowSamplesTable'
-<<<<<<< HEAD
 import { SampleColumnID } from '../../shared/WorkflowSamplesTable/SampleTableColumns'
-=======
 import { clearFilters } from '../../../modules/labworkSteps/actions'
->>>>>>> 86b2ef78
 
 const { Text } = Typography
 
@@ -227,13 +224,8 @@
 
 	/** Sorting by coordinate **/
 
-<<<<<<< HEAD
 	const handleCoordinateSortOrientation = useCallback((value : string) => {
 		switch(value) {
-=======
-	const handleCoordinateSortDirection = useCallback((value: string) => {
-		switch (value) {
->>>>>>> 86b2ef78
 			case 'row': {
 				dispatch(setSelectedSamplesSortDirection(step.id, {...stepSamples.selectedSamplesSortDirection, orientation: 'row'}))
 				break
@@ -303,7 +295,6 @@
 					<Space>
 						{selectedTab === SELECTION_TAB_KEY &&
 							<>
-<<<<<<< HEAD
 							<Typography.Text>Sort Coordinates: </Typography.Text>
 							<Radio.Group 
 								value={stepSamples.selectedSamplesSortDirection.orientation} 
@@ -312,16 +303,6 @@
 								<Radio.Button value='row'>by Row</Radio.Button>
 								<Radio.Button value='column'>by Column</Radio.Button>
 							</Radio.Group>
-=======
-								<Typography.Text>Sort Coordinates: </Typography.Text>
-								<Radio.Group
-									value={stepSamples.selectedSamplesSortDirection}
-									onChange={(evt) => { evt.target && handleCoordinateSortDirection(evt.target.value) }}
-								>
-									<Radio.Button value='row'>by Row</Radio.Button>
-									<Radio.Button value='column'>by Column</Radio.Button>
-								</Radio.Group>
->>>>>>> 86b2ef78
 							</>
 						}
 						<Popconfirm
