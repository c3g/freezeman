--- conflicted
+++ resolved
@@ -82,12 +82,8 @@
 	// ** Template handling **
 
 	// A selected template picker is used if protocol supports more than one template
-<<<<<<< HEAD
 	const [selectedTemplate, setSelectedTemplate] = useState<LabworkPrefilledTemplateDescriptor>()
 	
-=======
-	const [selectedTemplate, setSelectedTemplate] = useState<LabworkPrefilledTemplateDescriptor>();
->>>>>>> 40c9900b
 	// Set the currently selected template to the first template available, if not already set.
 	useEffect(() => {
 		if (!selectedTemplate) {
@@ -294,12 +290,9 @@
 
 	// Display the number of selected samples in the tab title
 	const selectedTabTitle = `Selection (${stepSamples.selectedSamples.length} ${stepSamples.selectedSamples.length === 1 ? "sample" : "samples"} selected)`
-<<<<<<< HEAD
-
-
-=======
+
+
 	const canSelectAllSamples = stepSamples.displayedSamples.length > 0;
->>>>>>> 40c9900b
 	const buttonBar = (
 		<Space>
 			{stepSamples.prefill.templates.length > 1 &&
