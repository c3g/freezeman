import React, { useCallback, useEffect, useState } from "react";
import { connect } from "react-redux";
import { useNavigate } from "react-router-dom";
import {
  Alert,
  Button,
  Cascader,
  Divider,
  Form,
  InputNumber,
  Select,
  Space
} from "antd";
import { RedoOutlined } from '@ant-design/icons';

import AppPageHeader from "../AppPageHeader";
import PageContent from "../PageContent";
import IndicesValidationResult from "./IndicesValidationResult";
import * as Options from "../../utils/options";
import api, { withToken } from "../../utils/api";
import { validate, list } from "../../modules/indices/actions";
import { requiredRules } from "../../constants";
import store from "../../store";

// API functions
const listSets = (token, options) =>
  withToken(token, api.indices.listSets)(options).then(res => res.data)

<<<<<<< HEAD
const listInstrumentTypes = (token, options) =>
  withToken(token, api.instrumentTypes.list)(options).then(res => res.data)
=======
const listInstrumentTypes = () => store.dispatch(api.instrumentTypes.list({}))
>>>>>>> 153b03f1


const mapStateToProps = state => ({
  token: state.auth.tokens.access,
  indicesTotalCount: state.indices.totalCount,
  isFetching: state.indices.isFetching,
});

const actionCreators = { list, validate };

const IndicesValidate = ({ token, indicesTotalCount, isFetching, list, validate }) => {
  const history = useNavigate();

  /*
   * State management
   */

  const [instrumentTypes, setInstrumentTypes] = useState([])
  const [indicesBySet, setIndicesBySet] = useState([])
  const [loadedIndices, setloadedIndices] = useState([])
  const [indexCount, setIndexCount] = useState(0)
  const allIndicesLoaded = indexCount === loadedIndices.length
  const [validationLoading, setValidationLoading] = useState(false)
  const [validationResult, setValidationResult] = useState()

  useEffect(() => {
    //List instrument
    listInstrumentTypes().then(response => {
      setInstrumentTypes(response.data.results.map(Options.renderInstrumentType))
    })
    //List sets and initialize the cascader options
    listSets(token, {}).then(sets => {
      sets.map(set => {
        setIndicesBySet((currentState) => [...currentState,
        {
          label: set.name,
          value: set.id,
          numChildren: set.index_count,
          isLeaf: false,
        }])
      })
    })
  }, [])

  const loadData = (setOptions) => {
    const targetSet = setOptions[setOptions.length - 1]
    const setID = targetSet.value
    const numIndicesInSet = targetSet.numChildren
    const query = { "index_set__id__in": setID }
    targetSet.loading = true
    setIndexCount(prevIndexCount => prevIndexCount + numIndicesInSet)

    // load options lazily
    list({ ...query }).then(response => {
      const indices = response.results
      const indicesID = indices.map(index => index.id)
      //concatenate existing indices to the retrieved ones
      targetSet.children = indices?.map(index => {
        return {
          label: index.name,
          value: index.id,
          children: [],
        }
      })
      targetSet.loading = false;
      setIndicesBySet([...indicesBySet])
      setloadedIndices(currentIndices => ([...currentIndices, ...indicesID]))
    })
  }

  /*
   * Form Data submission
   */

  const [formData, setFormData] = useState({ threshold: 2 })
  const [formErrors, setFormErrors] = useState({})

  const onValuesChange = (values) => {
    values.indices?.map(index => {
      const selectedSet = indicesBySet.find(set => { return set.value === index[0] })
      //load children if they are not loaded
      if (!selectedSet.children) loadData([selectedSet])
    })
    setFormData({ ...formData, ...values })
  }

  const onSubmit = () => {
    setValidationLoading(true)
    const data = serialize(formData)
    validate(data)
      .then((response) => {
        setValidationLoading(false)
        setFormErrors({})
        setValidationResult({ ...response })
      })
      .catch(err => {
        setValidationLoading(false)
        setFormErrors(err.data || {})
      })
  }

  const onCancel = useCallback(() => {
    history(-1)
  }, [history])

  /*
   * Render
   */

  const title = 'Index Validation'

  const props = name =>
    !formErrors[name] ? { name } : {
      name,
      hasFeedback: true,
      validateStatus: 'error',
      help: formErrors[name],
    }

  function serialize(values) {
    const newValues = { ...values }

    if (newValues.indices) {
      //if the user checks a set box, retrieve all the index children
      newValues.indices = newValues.indices.map(index => {
        //When an index is chosen value returned is [setID, indexID]
        if (index.length > 1)
          return index[1]
        //When a set is chosen you just get [setID]
        else
          return indicesBySet.find(set => {
            return set.value === index[0]
          }).children?.map(index => index.value)
      })
      newValues.indices = [].concat(...newValues.indices).join()
    }

    return newValues
  }

  return (
    <>
      <AppPageHeader
        title={title}
      />
      <PageContent>
        {validationResult
          ?
          <div style={{ marginBottom: '3rem' }}>
            <IndicesValidationResult validationResult={validationResult} />
            <Button
              type="primary"
              htmlType="submit"
              style={{
                float: 'right',
                margin: '1rem 5rem 0rem 0rem',
              }}
              icon={<RedoOutlined />}
              onClick={() => setValidationResult()}
            >
              Modify validation parameters
            </Button>
          </div>
          :
          <Form
            key={'validation'}
            labelCol={{ span: 4 }}
            wrapperCol={{ span: 14 }}
            layout="horizontal"
            initialValues={formData}
            onValuesChange={onValuesChange}
            onFinish={onSubmit}
          >
            <Form.Item label="Instrument Type" {...props("instrument_type")} rules={requiredRules}>
              <Select
                placeholder="Select an instrument type"
                showSearch
                allowClear
                options={instrumentTypes}
                filterOption={(input, option) =>
                  option.label.props.children.toLowerCase().indexOf(input.toLowerCase()) >= 0
                }
              />
            </Form.Item>
            <Form.Item
              label="Index 3' length (i7)"
              {...props("length_3prime")}
              extra="Desired validation length for the index 3 prime"
            >
              <InputNumber step={1} />
            </Form.Item>
            <Form.Item
              label="Index 5' length (i5)"
              {...props("length_5prime")}
              extra="Desired validation length for the index 5 prime"
            >
              <InputNumber step={1} />
            </Form.Item>
            <Form.Item
              label="Indices"
              {...props("indices")}
              extra="Indices chosen for validation."
              rules={requiredRules}
              hasFeedback
              validateStatus={!allIndicesLoaded ? "validating" : ''}
            >
              <Cascader
                style={{ width: "100%" }}
                options={indicesBySet}
                multiple
                dropdownRender={(menus) => {
                  return (
                    <div>
                      {menus}
                      <Divider style={{ margin: 0 }} />
                      <Alert
                        style={{ padding: '5px', marginBottom: '-5px' }}
                        description={"Loading some sets may take some time."}
                        type="warning"
                      />
                    </div>
                  )
                }}
                showSearch={(inputValue, path) =>
                  path.some(option =>
                    option.label.toLowerCase().indexOf(inputValue.toLowerCase()) > -1)
                }
                loadData={loadData}
                changeOnSelect
              />
            </Form.Item>
            <Form.Item
              label="Threshold"
              {...props("threshold")}
              extra="Allowed read errors at sequencing time."
              rules={requiredRules}
            >
              <InputNumber step={1} />
            </Form.Item>
            {formErrors?.non_field_errors &&
              <Alert
                showIcon
                type="error"
                style={{ marginBottom: '1em' }}
                message="Validation error(s)"
                description={
                  <ul>
                    {
                      formErrors.non_field_errors.map(e =>
                        <li key={e}>{e}</li>
                      )
                    }
                  </ul>
                }
              />
            }
            <Space>
              <Button
                type="primary"
                htmlType="submit"
                disabled={!allIndicesLoaded}
                loading={validationLoading}
              >Submit</Button>
              <Button onClick={onCancel}>Cancel</Button>
            </Space>
           
          </Form>
        }
      </PageContent>
    </>
  );
}

export default connect(mapStateToProps, actionCreators)(IndicesValidate);<|MERGE_RESOLUTION|>--- conflicted
+++ resolved
@@ -26,13 +26,7 @@
 const listSets = (token, options) =>
   withToken(token, api.indices.listSets)(options).then(res => res.data)
 
-<<<<<<< HEAD
-const listInstrumentTypes = (token, options) =>
-  withToken(token, api.instrumentTypes.list)(options).then(res => res.data)
-=======
 const listInstrumentTypes = () => store.dispatch(api.instrumentTypes.list({}))
->>>>>>> 153b03f1
-
 
 const mapStateToProps = state => ({
   token: state.auth.tokens.access,
