--- conflicted
+++ resolved
@@ -99,7 +99,7 @@
 			// is already in the project details page.
 			return [
 				...getColumnsForStudySamplesStep(stepDefinition, protocol),
-<<<<<<< HEAD
+        actionColumn,
 				{
 					columnID: 'SAMPLE_COUNT',
 					title: 'Sample Count (as Pool)',
@@ -112,9 +112,6 @@
 						)
 					},
 				},
-=======
-				actionColumn,
->>>>>>> 4a6a7782
 			]
 		} else {
 			return []
