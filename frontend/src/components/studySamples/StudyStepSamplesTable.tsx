<<<<<<< HEAD
import React, { useEffect, useCallback, useMemo, useState } from 'react'
import { useAppDispatch, useAppSelector } from '../../hooks'
import { Protocol } from '../../models/frontend_models'
import { StudySampleStep } from '../../modules/studySamples/models'
import { selectProtocolsByID, selectStepsByID, selectLabworkStepsState } from '../../selectors'
import { getColumnsForStep } from '../shared/WorkflowSamplesTable/ColumnSets'
import { SAMPLE_COLUMN_FILTERS, SAMPLE_NEXT_STEP_FILTER_KEYS, SampleColumnID } from '../shared/WorkflowSamplesTable/SampleTableColumns'
=======
import React, { useCallback, useMemo } from 'react'
import { useAppDispatch, useAppSelector } from '../../hooks'
import { FMSId } from '../../models/fms_api_models'
import { Protocol } from '../../models/frontend_models'
import { FilterDescription, FilterValue, SortBy } from '../../models/paged_items'
import { setStudyStepFilter, setStudyStepFilterOptions, setStudyStepSortOrder } from '../../modules/studySamples/actions'
import { StudySampleStep, StudyUXStepSettings } from '../../modules/studySamples/models'
import { selectProtocolsByID, selectStepsByID } from '../../selectors'
import { SampleAndLibrary, getColumnsForStep } from '../shared/WorkflowSamplesTable/ColumnSets'
import { LIBRARY_COLUMN_FILTERS, SAMPLE_NEXT_STEP_BY_STUDY_LIBRARY_FILTER_KEYS } from '../shared/WorkflowSamplesTable/LibraryTableColumns'
import { IdentifiedTableColumnType, SAMPLE_COLUMN_FILTERS, SAMPLE_NEXT_STEP_BY_STUDY_FILTER_KEYS, SampleColumnID } from '../shared/WorkflowSamplesTable/SampleTableColumns'
>>>>>>> fbb64931
import WorkflowSamplesTable from '../shared/WorkflowSamplesTable/WorkflowSamplesTable'
import { LIBRARY_COLUMN_FILTERS, SAMPLE_NEXT_STEP_LIBRARY_FILTER_KEYS } from '../shared/WorkflowSamplesTable/LibraryTableColumns'
import { LabworkStepSamples } from '../../modules/labworkSteps/models'
import { initSamplesAtStep, loadSamplesAtStep, refreshSamplesAtStep, setFilter, setFilterOptions, setSortBy } from '../../modules/labworkSteps/actions'
import { FilterDescription, FilterValue, SortBy } from '../../models/paged_items'
import { setPageSize } from '../../modules/pagination'
import { DEFAULT_PAGINATION_LIMIT } from '../../config'

interface PaginationParameters {
	pageNumber: number
	pageSize: number
	totalCount: number
	onChangePageNumber: (pageNumber: number) => void
	onChangePageSize: (newPageSize: number) => void
}

interface StudyStepSamplesTableProps {
	studyID: FMSId
	step: StudySampleStep
	settings?: StudyUXStepSettings
}

function StudyStepSamplesTable({studyID, step, settings} : StudyStepSamplesTableProps) {

<<<<<<< HEAD
function StudyStepSamplesTable({ step }: StudyStepSamplesTableProps) {
	const dispatch = useAppDispatch()
	const protocolsByID = useAppSelector(selectProtocolsByID)
	const stepsByID = useAppSelector(selectStepsByID)
	const labworkStepsState = useAppSelector(selectLabworkStepsState)
	const [labworkStepSamples, setLabworkStepSamples] = useState<LabworkStepSamples>()

	useEffect(() => {
		// if(step && protocol) {
		const foundLabwork = labworkStepsState.steps[step.stepID]
		if (foundLabwork) {
			setLabworkStepSamples(foundLabwork)
		} else {
			dispatch(initSamplesAtStep(step.stepID))
		}
	}, [labworkStepsState])

	// useEffect(()=>{

	// },[])

	const filterDefinitions = useMemo(() => {
		return { ...SAMPLE_COLUMN_FILTERS, ...LIBRARY_COLUMN_FILTERS }
	}, [])

	const filterKeys = useMemo(() => {
		return { ...SAMPLE_NEXT_STEP_FILTER_KEYS, ...SAMPLE_NEXT_STEP_LIBRARY_FILTER_KEYS }
	}, [])

	const handleSetFilter = useCallback(
		(filterKey: string, value: FilterValue, description: FilterDescription) => {
			if (typeof description === 'undefined') {
				return
			}
			dispatch(setFilter(step.stepID, description, value))
		}, [step, dispatch]
	)
	const handleSetFilterOptions = useCallback(
		(filterKey: string, property: string, value: boolean, description: FilterDescription) => {
			if (typeof description === 'undefined') {
				return
			}
			dispatch(setFilterOptions(step.stepID, description, { [property]: value }))
		}
		, [step, dispatch])
	const handleSetSortBy = useCallback(
		(sortBy: SortBy) => {
			dispatch(setSortBy(step.stepID, sortBy))
		}
		, [step, dispatch])

	const handlePageNumber = useCallback(
		(pageNumber: number) => {
			dispatch(loadSamplesAtStep(step.stepID, pageNumber))
		}
		, [step, dispatch])

	const handlePageSize = useCallback(
		(pageSize: number) => {
			dispatch(setPageSize(pageSize))
			dispatch(loadSamplesAtStep(step.stepID, labworkStepSamples ? labworkStepSamples.pagedItems.page?.pageNumber ?? 1: 1))
		}
		, [labworkStepSamples, dispatch])

	const pagination: PaginationParameters = {
		pageNumber: labworkStepSamples ? labworkStepSamples.pagedItems.page?.pageNumber ?? 1 : 1,
		totalCount: labworkStepSamples ? labworkStepSamples.pagedItems.totalCount ?? 1 : 1,
		pageSize: labworkStepSamples ? labworkStepSamples.pagedItems.page?.limit ?? DEFAULT_PAGINATION_LIMIT : DEFAULT_PAGINATION_LIMIT,
		onChangePageNumber: handlePageNumber,
		onChangePageSize: handlePageSize
	}
	const protocol: Protocol | undefined = protocolsByID[step.protocolID]
	if (!protocol) {
		return null
	}
	const stepDefinition = stepsByID[step.stepID]
	if (!stepDefinition) {
		return null
	}

	// Same columns as labwork, but we don't want the Project column, since the user
	// is already in the project details page.
	const columns = getColumnsForStep(stepDefinition, protocol).filter(col => col.columnID !== SampleColumnID.PROJECT)

=======
	const dispatch = useAppDispatch()
	const protocolsByID = useAppSelector(selectProtocolsByID)
	const stepsByID = useAppSelector(selectStepsByID)
	

	const setFilter = useCallback(
		(filterKey: string, value: FilterValue, description: FilterDescription) => {
			dispatch(setStudyStepFilter(studyID, step.stepID, description, value))
		}
	, [studyID, step, dispatch])

	const setFilterOptions = useCallback(
		(filterKey: string, propertyName: string, value: boolean, description: FilterDescription) => {
			dispatch(setStudyStepFilterOptions(studyID, step.stepID, description, {[propertyName]: value}))
		}
	, [dispatch, studyID, step])

	const setSortBy = useCallback(
		(sortBy: SortBy) => {
			dispatch(setStudyStepSortOrder(studyID, step.stepID, sortBy))
		}
	, [studyID, step, dispatch])

	const protocol : Protocol | undefined = protocolsByID[step.protocolID]
	const stepDefinition = stepsByID[step.stepID]

	const columns: IdentifiedTableColumnType<SampleAndLibrary>[] = useMemo(() => {
		if (protocol && stepDefinition) {
			// Same columns as labwork, but we don't want the Project column, since the user
			// is already in the project details page.
			return getColumnsForStep(stepDefinition, protocol).filter(col => col.columnID !== SampleColumnID.PROJECT)
		} else {
			return []
		}
	}, [protocol, stepDefinition])
	
>>>>>>> fbb64931
	return (
		<WorkflowSamplesTable
			hasFilter={true}
			stepNumber={step.stepID}
			sampleIDs={step.samples ?? []}
			columns={columns}
<<<<<<< HEAD
			filterDefinitions={filterDefinitions}
			filterKeys={filterKeys}
			filters={labworkStepSamples ? labworkStepSamples.pagedItems.filters : {}}
			setFilter={handleSetFilter}
			setFilterOptions={handleSetFilterOptions}
			setSortBy={handleSetSortBy}
			pagination={pagination}
=======
			filterDefinitions={{...SAMPLE_COLUMN_FILTERS, ...LIBRARY_COLUMN_FILTERS}}
			filterKeys={{...SAMPLE_NEXT_STEP_BY_STUDY_FILTER_KEYS, ...SAMPLE_NEXT_STEP_BY_STUDY_LIBRARY_FILTER_KEYS}}
			filters={settings?.filters ?? {}}
			setFilter={setFilter}
			setFilterOptions={setFilterOptions}
			setSortBy={setSortBy}
>>>>>>> fbb64931
		/>
	)
}

export default StudyStepSamplesTable
<|MERGE_RESOLUTION|>--- conflicted
+++ resolved
@@ -1,39 +1,15 @@
-<<<<<<< HEAD
-import React, { useEffect, useCallback, useMemo, useState } from 'react'
-import { useAppDispatch, useAppSelector } from '../../hooks'
-import { Protocol } from '../../models/frontend_models'
-import { StudySampleStep } from '../../modules/studySamples/models'
-import { selectProtocolsByID, selectStepsByID, selectLabworkStepsState } from '../../selectors'
-import { getColumnsForStep } from '../shared/WorkflowSamplesTable/ColumnSets'
-import { SAMPLE_COLUMN_FILTERS, SAMPLE_NEXT_STEP_FILTER_KEYS, SampleColumnID } from '../shared/WorkflowSamplesTable/SampleTableColumns'
-=======
 import React, { useCallback, useMemo } from 'react'
 import { useAppDispatch, useAppSelector } from '../../hooks'
 import { FMSId } from '../../models/fms_api_models'
 import { Protocol } from '../../models/frontend_models'
-import { FilterDescription, FilterValue, SortBy } from '../../models/paged_items'
 import { setStudyStepFilter, setStudyStepFilterOptions, setStudyStepSortOrder } from '../../modules/studySamples/actions'
 import { StudySampleStep, StudyUXStepSettings } from '../../modules/studySamples/models'
 import { selectProtocolsByID, selectStepsByID } from '../../selectors'
 import { SampleAndLibrary, getColumnsForStep } from '../shared/WorkflowSamplesTable/ColumnSets'
 import { LIBRARY_COLUMN_FILTERS, SAMPLE_NEXT_STEP_BY_STUDY_LIBRARY_FILTER_KEYS } from '../shared/WorkflowSamplesTable/LibraryTableColumns'
 import { IdentifiedTableColumnType, SAMPLE_COLUMN_FILTERS, SAMPLE_NEXT_STEP_BY_STUDY_FILTER_KEYS, SampleColumnID } from '../shared/WorkflowSamplesTable/SampleTableColumns'
->>>>>>> fbb64931
 import WorkflowSamplesTable from '../shared/WorkflowSamplesTable/WorkflowSamplesTable'
-import { LIBRARY_COLUMN_FILTERS, SAMPLE_NEXT_STEP_LIBRARY_FILTER_KEYS } from '../shared/WorkflowSamplesTable/LibraryTableColumns'
-import { LabworkStepSamples } from '../../modules/labworkSteps/models'
-import { initSamplesAtStep, loadSamplesAtStep, refreshSamplesAtStep, setFilter, setFilterOptions, setSortBy } from '../../modules/labworkSteps/actions'
 import { FilterDescription, FilterValue, SortBy } from '../../models/paged_items'
-import { setPageSize } from '../../modules/pagination'
-import { DEFAULT_PAGINATION_LIMIT } from '../../config'
-
-interface PaginationParameters {
-	pageNumber: number
-	pageSize: number
-	totalCount: number
-	onChangePageNumber: (pageNumber: number) => void
-	onChangePageSize: (newPageSize: number) => void
-}
 
 interface StudyStepSamplesTableProps {
 	studyID: FMSId
@@ -43,92 +19,6 @@
 
 function StudyStepSamplesTable({studyID, step, settings} : StudyStepSamplesTableProps) {
 
-<<<<<<< HEAD
-function StudyStepSamplesTable({ step }: StudyStepSamplesTableProps) {
-	const dispatch = useAppDispatch()
-	const protocolsByID = useAppSelector(selectProtocolsByID)
-	const stepsByID = useAppSelector(selectStepsByID)
-	const labworkStepsState = useAppSelector(selectLabworkStepsState)
-	const [labworkStepSamples, setLabworkStepSamples] = useState<LabworkStepSamples>()
-
-	useEffect(() => {
-		// if(step && protocol) {
-		const foundLabwork = labworkStepsState.steps[step.stepID]
-		if (foundLabwork) {
-			setLabworkStepSamples(foundLabwork)
-		} else {
-			dispatch(initSamplesAtStep(step.stepID))
-		}
-	}, [labworkStepsState])
-
-	// useEffect(()=>{
-
-	// },[])
-
-	const filterDefinitions = useMemo(() => {
-		return { ...SAMPLE_COLUMN_FILTERS, ...LIBRARY_COLUMN_FILTERS }
-	}, [])
-
-	const filterKeys = useMemo(() => {
-		return { ...SAMPLE_NEXT_STEP_FILTER_KEYS, ...SAMPLE_NEXT_STEP_LIBRARY_FILTER_KEYS }
-	}, [])
-
-	const handleSetFilter = useCallback(
-		(filterKey: string, value: FilterValue, description: FilterDescription) => {
-			if (typeof description === 'undefined') {
-				return
-			}
-			dispatch(setFilter(step.stepID, description, value))
-		}, [step, dispatch]
-	)
-	const handleSetFilterOptions = useCallback(
-		(filterKey: string, property: string, value: boolean, description: FilterDescription) => {
-			if (typeof description === 'undefined') {
-				return
-			}
-			dispatch(setFilterOptions(step.stepID, description, { [property]: value }))
-		}
-		, [step, dispatch])
-	const handleSetSortBy = useCallback(
-		(sortBy: SortBy) => {
-			dispatch(setSortBy(step.stepID, sortBy))
-		}
-		, [step, dispatch])
-
-	const handlePageNumber = useCallback(
-		(pageNumber: number) => {
-			dispatch(loadSamplesAtStep(step.stepID, pageNumber))
-		}
-		, [step, dispatch])
-
-	const handlePageSize = useCallback(
-		(pageSize: number) => {
-			dispatch(setPageSize(pageSize))
-			dispatch(loadSamplesAtStep(step.stepID, labworkStepSamples ? labworkStepSamples.pagedItems.page?.pageNumber ?? 1: 1))
-		}
-		, [labworkStepSamples, dispatch])
-
-	const pagination: PaginationParameters = {
-		pageNumber: labworkStepSamples ? labworkStepSamples.pagedItems.page?.pageNumber ?? 1 : 1,
-		totalCount: labworkStepSamples ? labworkStepSamples.pagedItems.totalCount ?? 1 : 1,
-		pageSize: labworkStepSamples ? labworkStepSamples.pagedItems.page?.limit ?? DEFAULT_PAGINATION_LIMIT : DEFAULT_PAGINATION_LIMIT,
-		onChangePageNumber: handlePageNumber,
-		onChangePageSize: handlePageSize
-	}
-	const protocol: Protocol | undefined = protocolsByID[step.protocolID]
-	if (!protocol) {
-		return null
-	}
-	const stepDefinition = stepsByID[step.stepID]
-	if (!stepDefinition) {
-		return null
-	}
-
-	// Same columns as labwork, but we don't want the Project column, since the user
-	// is already in the project details page.
-	const columns = getColumnsForStep(stepDefinition, protocol).filter(col => col.columnID !== SampleColumnID.PROJECT)
-
-=======
 	const dispatch = useAppDispatch()
 	const protocolsByID = useAppSelector(selectProtocolsByID)
 	const stepsByID = useAppSelector(selectStepsByID)
@@ -165,29 +55,18 @@
 		}
 	}, [protocol, stepDefinition])
 	
->>>>>>> fbb64931
 	return (
 		<WorkflowSamplesTable
 			hasFilter={true}
 			stepNumber={step.stepID}
 			sampleIDs={step.samples ?? []}
 			columns={columns}
-<<<<<<< HEAD
-			filterDefinitions={filterDefinitions}
-			filterKeys={filterKeys}
-			filters={labworkStepSamples ? labworkStepSamples.pagedItems.filters : {}}
-			setFilter={handleSetFilter}
-			setFilterOptions={handleSetFilterOptions}
-			setSortBy={handleSetSortBy}
-			pagination={pagination}
-=======
 			filterDefinitions={{...SAMPLE_COLUMN_FILTERS, ...LIBRARY_COLUMN_FILTERS}}
 			filterKeys={{...SAMPLE_NEXT_STEP_BY_STUDY_FILTER_KEYS, ...SAMPLE_NEXT_STEP_BY_STUDY_LIBRARY_FILTER_KEYS}}
 			filters={settings?.filters ?? {}}
 			setFilter={setFilter}
 			setFilterOptions={setFilterOptions}
 			setSortBy={setSortBy}
->>>>>>> fbb64931
 		/>
 	)
 }
