--- conflicted
+++ resolved
@@ -40,11 +40,7 @@
  * @param {object} [options.meta] - Additional data for actions
  * @param {boolean} [options.meta.ignoreError] - Don't show error notification on error
  */
-<<<<<<< HEAD
-export const networkAction = <Prefix extends string>(types: NetworkActionTypes<Prefix>, apiAction: NetworkActionThunk<any>, options: NetworkActionOptions = {}) => (dispatch: AppDispatch) => {
-=======
 export const networkAction = <Prefix extends string, T>(types : NetworkActionTypes<Prefix>, apiAction: NetworkActionThunk<T>, options : NetworkActionOptions = {}) => (dispatch : AppDispatch) => {
->>>>>>> 4e6255db
     const { meta, transform } = options
     dispatch({ type: types.REQUEST, meta });
 
