--- conflicted
+++ resolved
@@ -65,13 +65,9 @@
       submit: (action, template) => post(`/experiment-runs/template_submit/`, form({ action, template })),
     },
     launchRunProcessing: experimentRunId => patch(`/experiment-runs/${experimentRunId}/launch_run_processing/`, {}), 
-<<<<<<< HEAD
     fetchRunInfo: experimentRunId => get(`/experiment-runs/${experimentRunId}/run_info/`, {}),
-=======
-    fetchRunInfo: experimentRunId => get(`/experiment-runs/${experimentRunId}/run_info`, {}),
     setLaneValidationStatus: (run_name, lane, validation_status) => post(`/experiment-runs/set_experiment_run_lane_validation_status/`, {run_name, lane, validation_status}),
     getLaneValidationStatus: (run_name, lane) => get(`/experiment-runs/get_experiment_run_lane_validation_status/`, {run_name, lane})
->>>>>>> 979924bd
   },
 
   runTypes: {
