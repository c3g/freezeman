--- conflicted
+++ resolved
@@ -210,12 +210,8 @@
   },
 
   sampleNextStep: {
-<<<<<<< HEAD
-    getStudySamples: (studyId) => get('/sample-next-step/', {study__id__in : studyId}),
+    getStudySamples: (studyId) => get('/sample-next-step/', {studies__id__in : studyId}),
     getSamplesAtStep: (stepId) => get('sample-next-step/', {step_order__step__id__in: stepId}),
-=======
-    getStudySamples: (studyId) => get('/sample-next-step/', {studies__id__in : studyId}),
->>>>>>> f7e663c5
     labworkSummary: () => get('/sample-next-step/labwork_info/')
   },
 
