--- conflicted
+++ resolved
@@ -58,11 +58,7 @@
       check:  (action, template) => post(`/experiment-runs/template_check/`, form({ action, template })),
       submit: (action, template) => post(`/experiment-runs/template_submit/`, form({ action, template })),
     },
-<<<<<<< HEAD
-    launchRunProcessing: experimentRunId => get(`/experiment-runs/${experimentRunId}/launch_run_processing/`) 
-=======
     launchRunProcessing: experimentRunId => patch(`/experiment-runs/${experimentRunId}/launch_run_processing/`, {}) 
->>>>>>> 4fde48af
   },
 
   runTypes: {
