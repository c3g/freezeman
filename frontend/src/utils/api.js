--- conflicted
+++ resolved
@@ -32,11 +32,7 @@
     },
     prefill: {
       templates: () => get(`/containers/list_prefills/`),
-<<<<<<< HEAD
       request: (options, template) => get(`/containers/prefill_template/`, {template: template, ...options}),
-=======
-      request: (options, template) => get(`/containers/prefill_template/`, options, { template }),
->>>>>>> a881cf8a
     },
     search: (q, { parent, sample_holding }) =>
       get("/containers/search/", { q, parent, sample_holding }),
