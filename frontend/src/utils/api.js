--- conflicted
+++ resolved
@@ -244,10 +244,7 @@
 
   stepHistory: {
     getCompletedSamplesForStudy: (studyId) => get('/step-histories/', {study__id__in: studyId}),
-<<<<<<< HEAD
-=======
     countStudySamples: (studyId) => get(`/step-histories/summary_by_study/`, {study__id__in: studyId})
->>>>>>> 98e05c44
   },
 
   steps: {
