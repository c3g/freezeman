/*
 * serializeFilterParams.js
 */

import {FILTER_TYPE} from "../constants"

export default function serializeFilterParams(filters, descriptions) {
  const params = {}

  Object.keys(filters).forEach(field => {
    const value = filters[field]?.value
    const description = descriptions[field]
    let key = description.key

    if (value === undefined)
      return

    switch (description.type) {
      
      case FILTER_TYPE.DATE_RANGE:
      case FILTER_TYPE.RANGE: {
        if (value) {
          params[key + '__gte'] = value.min
          params[key + '__lte'] = value.max
        }

        break
      }

      case FILTER_TYPE.SELECT: {
        key = (description.mode === "multiple") ? (key + "__in") : key

        if (value)
          params[key] = [].concat(value).join(',')

        break
      }

      case FILTER_TYPE.INPUT: {
        const options = filters[field].options

<<<<<<< HEAD
        if (value.includes(',')) {
          key += "__in"
        } else if (options?.exactMatch) {
          key += "__startswith"
=======
        if (options) {
          if (options.recursiveMatch)
            key += "__recursive"
          else if (options.exactMatch)
            key += "__startswith"
          else
            key += "__icontains"
>>>>>>> 77578ccc
        } else {
          key += "__icontains"
        }

        if(value)
          params[key] = value


        break;
      }

      case FILTER_TYPE.INPUT_NUMBER: {
        if(value) {
          params[key] = value
        }
        break;
      }

      default: {
        throw new Error('Invalid filter type')
      }
    }
  })

  return params
}<|MERGE_RESOLUTION|>--- conflicted
+++ resolved
@@ -39,21 +39,18 @@
       case FILTER_TYPE.INPUT: {
         const options = filters[field].options
 
-<<<<<<< HEAD
         if (value.includes(',')) {
           key += "__in"
-        } else if (options?.exactMatch) {
-          key += "__startswith"
-=======
-        if (options) {
-          if (options.recursiveMatch)
-            key += "__recursive"
-          else if (options.exactMatch)
-            key += "__startswith"
-          else
-            key += "__icontains"
->>>>>>> 77578ccc
-        } else {
+        }
+        else if (options) {
+            if (options.recursiveMatch)
+                key += "__recursive"
+            else if (options.exactMatch)
+                key += "__startswith"
+            else
+                key += "__icontains"
+        }
+        else {
           key += "__icontains"
         }
 
