--- conflicted
+++ resolved
@@ -5,42 +5,6 @@
 // renderMenuItem and matchingMenuKeys taken from chord_web
 
 // Custom menu renderer
-<<<<<<< HEAD
-export const renderMenuItem = i => {
-  if (i["children"]) {
-    return (
-      <Menu.SubMenu style={i.style || {}} title={
-        <span className="submenu-title-wrapper">
-          {i.url ?
-            <Link to={i.url}>
-              {i.icon || null}
-              <span className="freezeman-menu-text">{i.text || null}</span>
-            </Link> : <span>
-              {i.icon || null}
-              <span className="freezeman-menu-text">{i.text || null}</span>
-            </span>}
-        </span>
-      } key={i.key || ""}>
-        {(i.children).map(ii => renderMenuItem(ii))}
-      </Menu.SubMenu>
-    );
-  }
-
-  return <Menu.Item key={i.key || i.url || ""}
-    onClick={i.onClick || undefined}
-    style={i.style || {}}
-    disabled={i.disabled || false}>
-    {i.url && !i.onClick ?
-      <Link to={i.url}>
-        {i.icon || null}
-        <span className="freezeman-menu-text">{i.text || null}</span>
-      </Link> : <span>
-        {i.icon || null}
-        <span className="freezeman-menu-text">{i.text || null}</span>
-      </span>}
-  </Menu.Item>;
-};
-=======
 export const renderMenuItem = (i) => {
 	if (i['children']) {
 		return (
@@ -75,7 +39,6 @@
 		</Menu.Item>
 	)
 }
->>>>>>> 105e3c5c
 
 export const matchingMenuKeys = menuItems => menuItems
   .filter(i => (i.url && window.location.pathname.startsWith(i.url)) || (i.children || []).length > 0)
