--- conflicted
+++ resolved
@@ -97,13 +97,10 @@
 import { samplesTable } from './modules/samplesTable/reducers'
 import { containersTable } from './modules/containersTable/reducers'
 import { librariesTable } from './modules/librariesTable/reducers'
-<<<<<<< HEAD
 import { readsetsTable } from './modules/readsetsTable/reducers'
-=======
 import { individualsTable } from './modules/individualsTable/reducers'
 import { usersTable } from "./modules/usersTable/reducers"
 import { indicesTable } from './modules/indicesTable/reducers'
->>>>>>> b3a7de85
 
 const AUTH_PERSIST_CONFIG = {
   key: "auth",
