import React from "react";
import {combineReducers} from "redux";
import {persistReducer} from "redux-persist";
import storage from "redux-persist/lib/storage";
import {notification} from "antd";

import {auth} from "./modules/auth/reducers";
import { app } from "./modules/app/reducers";
import {
  containerKinds,
  containersSummary,
  containerTemplateActions,
  containerPrefillTemplates,
  containers,
} from "./modules/containers/reducers";
import {datasets} from "./modules/datasets/reducers";
import {datasetFiles} from "./modules/datasetFiles/reducers";
import {taxons} from "./modules/taxons/reducers";
import {referenceGenomes} from './modules/referenceGenomes/reducers'
import {individuals} from "./modules/individuals/reducers";
import {
  sampleKinds,
  samplesSummary,
  sampleTemplateActions,
  samplePrefillTemplates,
  samples,
} from "./modules/samples/reducers";
import {
  pooledSamples
} from "./modules/pooledSamples/reducers"
import {
  processes
} from "./modules/processes/reducers"
import {
  processMeasurementsSummary,
  processMeasurementTemplateActions,
  processMeasurements,
} from "./modules/processMeasurements/reducers";
import {
  protocols,
} from "./modules/protocols/reducers";
import {
  runTypes,
  experimentRuns,
  instruments,
  propertyValues,
  experimentRunTemplateActions,
  experimentRunLaunches
} from "./modules/experimentRuns/reducers";
import {
  projectsSummary,
  projects,
  projectTemplateActions
} from "./modules/projects/reducers";
import {
  indicesSummary,
  indices,
  indicesTemplateActions
} from "./modules/indices/reducers";
import {
  sequences,
} from "./modules/sequences/reducers";
import {
  librariesSummary,
  libraries,
  libraryTemplateActions,
  libraryPrefillTemplates
} from "./modules/libraries/reducers";
import {
  libraryTypes,
} from "./modules/libraryTypes/reducers";
import {
  platforms,
} from "./modules/platforms/reducers";
import {
  importedFiles,
} from "./modules/importedFiles/reducers";
import {users} from "./modules/users/reducers";
import {versions} from "./modules/versions/reducers";
import { workflows } from "./modules/workflows/reducers";
import {reducer as groups} from "./modules/groups";
import {reducer as pagination} from "./modules/pagination";
import {logOut} from "./modules/auth/actions";
import shouldIgnoreError from "./utils/shouldIgnoreError";
import { studies } from "./modules/studies/reducers";
import { labworkSummary } from "./modules/labwork/reducers";
import { studySamples } from "./modules/studySamples/reducers";
<<<<<<< HEAD
import {coordinates} from "./modules/coordinates/reducers"
=======
import { labworkSteps, sampleNextStepTemplateActions } from "./modules/labworkSteps/reducers";
import { steps } from './modules/steps/reducers'
>>>>>>> 5c5f23ed

const AUTH_PERSIST_CONFIG = {
  key: "auth",
  blacklist: ["isFetching"],
  storage,
};

const TOKEN_EXPIRED_MESSAGE = 'Given token not valid for any token type'

const recentMessages = new Set();

const allReducers = combineReducers({
  auth: persistReducer(AUTH_PERSIST_CONFIG, auth),
  app,
  containerKinds,
  containersSummary,
  containerTemplateActions,
  containerPrefillTemplates,
  containers,
  datasets,
  datasetFiles,
  experimentRuns,
  experimentRunLaunches,
  experimentRunTemplateActions,
  runTypes,
  individuals,
  taxons,
  referenceGenomes,
  instruments,
  sampleKinds,
  samplesSummary,
  sampleTemplateActions,
  samplePrefillTemplates,
  samples,
  pooledSamples,
  protocols,
  processes,
  processMeasurementsSummary,
  processMeasurementTemplateActions,
  processMeasurements,
  projectsSummary,
  projects,
  projectTemplateActions,
  studies,
  indicesSummary,
  indices,
  indicesTemplateActions,
  propertyValues,
  sequences,
  librariesSummary,
  libraries,
  libraryTemplateActions,
  libraryPrefillTemplates,
  libraryTypes,
  platforms,
  users,
  groups,
  pagination,
  versions,
  workflows,
  labworkSummary,
  studySamples,
<<<<<<< HEAD
  coordinates,
=======
  labworkSteps,
  sampleNextStepTemplateActions,
  steps,
>>>>>>> 5c5f23ed
});

export default function rootReducer(state, action) {
  const otherAction = getErrorAction(action);
  const newState = allReducers(state, action);
  if (otherAction)
    return allReducers(newState, otherAction);
  return newState;
}

function getErrorAction(action) {
  if (!action.error)
    return

  if (action.error.message.includes(TOKEN_EXPIRED_MESSAGE)) {
    showNotification('Your session expired. Login again to continue.', undefined, 'warning')
    return logOut()
  }

  if (shouldIgnoreError(action))
    return

  const error = getErrorDescription(action.error)
  showNotification(error.message, error.details)
}

function showNotification(message, details, type = 'error') {
  if (recentMessages.has(message))
    return;

  recentMessages.add(message)
  setTimeout(() => { recentMessages.delete(message) }, 5 * 1000);

  notification[type]({
    message,
    description:
      <pre style={{fontSize: '0.8em', whiteSpace: 'pre-wrap'}}>
        {details}
      </pre>,
    duration: 0,
  });
}

function getErrorDescription(error) {
  /* HTTP errors are handled specially because they include the URL
   * in the error message and we don't want many very similar errors
   * to show up, just show one.
   */
  if (typeof error.status === 'number')
    return {
      message: `HTTP Error ${error.status}: ${error.statusText}`,
      details: error.url,
    }

  return {
    message: error.message,
    details: error.stack,
  }
}<|MERGE_RESOLUTION|>--- conflicted
+++ resolved
@@ -85,12 +85,9 @@
 import { studies } from "./modules/studies/reducers";
 import { labworkSummary } from "./modules/labwork/reducers";
 import { studySamples } from "./modules/studySamples/reducers";
-<<<<<<< HEAD
 import {coordinates} from "./modules/coordinates/reducers"
-=======
 import { labworkSteps, sampleNextStepTemplateActions } from "./modules/labworkSteps/reducers";
 import { steps } from './modules/steps/reducers'
->>>>>>> 5c5f23ed
 
 const AUTH_PERSIST_CONFIG = {
   key: "auth",
@@ -153,13 +150,10 @@
   workflows,
   labworkSummary,
   studySamples,
-<<<<<<< HEAD
   coordinates,
-=======
   labworkSteps,
   sampleNextStepTemplateActions,
   steps,
->>>>>>> 5c5f23ed
 });
 
 export default function rootReducer(state, action) {
