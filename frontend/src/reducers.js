import { combineReducers } from "redux";
import { persistReducer } from "redux-persist";
import storage from "redux-persist/lib/storage";

import { app } from "./modules/app/reducers";
import { auth } from "./modules/auth/reducers";
import {
  containerKinds,
  containerPrefillTemplates,
  containerTemplateActions,
  containers,
  containersSummary,
} from "./modules/containers/reducers";
import { coordinates } from "./modules/coordinates/reducers";
import { datasetFiles } from "./modules/datasetFiles/reducers";
import { datasets } from "./modules/datasets/reducers";
import { readsets } from "./modules/readsets/reducers";
import {
  experimentRunLanes
} from './modules/experimentRunLanes/reducers';
import {
  externalExperimentRuns
} from "./modules/experimentRuns/externalExperimentsReducers";
import {
  experimentRunLaunches,
  experimentRunTemplateActions,
  experimentRuns,
  instruments,
  propertyValues,
  runTypes
} from "./modules/experimentRuns/reducers";
import { reducer as groups } from "./modules/groups";
import {
  indices,
  indicesSummary,
  indicesTemplateActions
} from "./modules/indices/reducers";
import { individualDetails } from "./modules/individualDetails/reducers";
import { individuals } from "./modules/individuals/reducers";
import { labworkSummary } from "./modules/labwork/reducers";
import { labworkSteps, sampleNextStepTemplateActions } from "./modules/labworkSteps/reducers";
import {
  libraries,
  librariesSummary,
  libraryPrefillTemplates,
  libraryTemplateActions
} from "./modules/libraries/reducers";
import {
  libraryTypes,
} from "./modules/libraryTypes/reducers";
import { notifications } from './modules/notification/reducers';
import { reducer as pagination } from "./modules/pagination";
import {
  platforms,
} from "./modules/platforms/reducers";
import {
  pooledSamples
} from "./modules/pooledSamples/reducers";
import {
  processMeasurementTemplateActions,
  processMeasurements,
  processMeasurementsSummary,
} from "./modules/processMeasurements/reducers";
import {
  processes
} from "./modules/processes/reducers";
import {
  projectTemplateActions,
  projects,
  projectsSummary
} from "./modules/projects/reducers";
import {
  protocols,
} from "./modules/protocols/reducers";
import { referenceGenomes } from './modules/referenceGenomes/reducers';
import {
  sampleKinds,
  samplePrefillTemplates,
  sampleTemplateActions,
  samples,
  samplesSummary,
} from "./modules/samples/reducers";
import {
  sequences,
} from "./modules/sequences/reducers";
import { steps } from './modules/steps/reducers';
import { studies } from "./modules/studies/reducers";
import { studySamples } from "./modules/studySamples/reducers";
import { taxons } from "./modules/taxons/reducers";
import { taxonsTable } from './modules/taxonsTable/reducers'
import { users } from "./modules/users/reducers";
import { versions } from "./modules/versions/reducers";
import { workflows } from "./modules/workflows/reducers";
import { projectsOfSamples } from './modules/projectsOfSamples/reducers'
import { projectsTable} from './modules/projectsTable/reducers'
import { projectSamplesTable } from './modules/projectSamplesTable/reducers'
import { samplesTable } from './modules/samplesTable/reducers'
import { containersTable } from './modules/containersTable/reducers'
import { librariesTable } from './modules/librariesTable/reducers'
import { readsetsTable } from './modules/readsetsTable/reducers'
<<<<<<< HEAD
import { individualsTable } from './modules/individualsTable/reducers'
import { usersTable } from "./modules/usersTable/reducers"
import { indicesTable } from './modules/indicesTable/reducers'
=======
import { datasetsTable } from './modules/datasetsTable/reducers'
>>>>>>> 8cbad119

const AUTH_PERSIST_CONFIG = {
  key: "auth",
  blacklist: ["isFetching"],
  storage,
};

const allReducers = combineReducers({
  auth: persistReducer(AUTH_PERSIST_CONFIG, auth),
  app,
  containerKinds,
  containersSummary,
  containerTemplateActions,
  containerPrefillTemplates,
  containers,
  containersTable,
  datasets,
  datasetFiles,
  datasetsTable,
  readsets,
  experimentRuns,
  experimentRunLanes,
  externalExperimentRuns,
  experimentRunLaunches,
  experimentRunTemplateActions,
  runTypes,
  individuals,
  individualsTable,
  taxons,
  taxonsTable,
  referenceGenomes,
  instruments,
  sampleKinds,
  samplesSummary,
  sampleTemplateActions,
  samplePrefillTemplates,
  samples,
  projectSamplesTable,
  pooledSamples,
  samplesTable,
  readsetsTable,
  protocols,
  processes,
  processMeasurementsSummary,
  processMeasurementTemplateActions,
  processMeasurements,
  projectsSummary,
  projects,
  projectsOfSamples,
  projectsTable,
  projectTemplateActions,
  studies,
  indicesSummary,
  indices,
  indicesTemplateActions,
  indicesTable,
  propertyValues,
  sequences,
  librariesSummary,
  libraries,
  librariesTable,
  libraryTemplateActions,
  libraryPrefillTemplates,
  libraryTypes,
  platforms,
  users,
  usersTable,
  groups,
  pagination,
  versions,
  workflows,
  labworkSummary,
  studySamples,
  individualDetails,
  coordinates,
  labworkSteps,
  sampleNextStepTemplateActions,
  steps,
  notifications,
});

export default function rootReducer(state, action) {
  const newState = allReducers(state, action);
  return newState;
}<|MERGE_RESOLUTION|>--- conflicted
+++ resolved
@@ -98,13 +98,10 @@
 import { containersTable } from './modules/containersTable/reducers'
 import { librariesTable } from './modules/librariesTable/reducers'
 import { readsetsTable } from './modules/readsetsTable/reducers'
-<<<<<<< HEAD
 import { individualsTable } from './modules/individualsTable/reducers'
 import { usersTable } from "./modules/usersTable/reducers"
 import { indicesTable } from './modules/indicesTable/reducers'
-=======
 import { datasetsTable } from './modules/datasetsTable/reducers'
->>>>>>> 8cbad119
 
 const AUTH_PERSIST_CONFIG = {
   key: "auth",
