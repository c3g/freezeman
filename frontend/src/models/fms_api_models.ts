--- conflicted
+++ resolved
@@ -25,15 +25,6 @@
 //
 export type FMSId = number
 
-<<<<<<< HEAD
-export interface FMSTrackedModel {
-    id: FMSId
-    created_at: Date
-    created_by: FMSId
-    updated_at: Date
-    updated_by: FMSId
-    deleted: boolean
-=======
 interface FMSTrackedModel {
     id: FMSId                           // Unique ID of object in database
     created_at: string                  // Timestamp object was created (eg. "2020-05-22T19:29:44.578672Z")
@@ -138,7 +129,6 @@
     library_type?: string,              // Library Type (eg. PCR-free) (pre-defined)
     platform?: string,                  // Platform name (eg. ILLUMINA)
     strandedness?: string,              // "Double stranded" (for DNA) or "Single stranded" (for RNA)
->>>>>>> c231640f
 }
 
 /**
@@ -191,30 +181,6 @@
     comment: string                     // User comment
 }
 
-<<<<<<< HEAD
-export interface FMSReferenceGenome extends FMSTrackedModel {
-    // Assembly name of the reference genome
-    assembly_name: string
-    // Other name of the reference genome
-    synonym?: string
-    // GenBank accession number of the reference genome
-    genbank_id?: string
-    // RefSeq identifier of the reference genome
-    refseq_id?: string
-    // Reference genome used to analyze samples in the study
-    taxon_id: FMSId
-    // Number of base pairs of the reference genome
-    size: number
-}
-
-export interface FMSStudy extends FMSTrackedModel {
-    project_id: FMSId
-    letter: string
-    reference_genome_id: FMSId
-    workflow_id: FMSId
-    start: number
-    end: number
-=======
 export interface FMSSequence extends FMSTrackedModel {
     value: string
 }
@@ -226,7 +192,6 @@
     workflow: FMSId                     // ID of workflow associated with study
     start: number                       // Number of starting step in workflow (usually 1)
     end: number                         // Number of end step in workflow (usually the number of the last step in the workflow)
->>>>>>> c231640f
 }
 
 export interface FMSTaxon extends FMSTrackedModel {
