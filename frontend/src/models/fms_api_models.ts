--- conflicted
+++ resolved
@@ -235,12 +235,6 @@
     molecule_ontology_curie?: string    // SO ontology term to describe a molecule, such as ‘SO:0000991’ (‘genomic_DNA’)
 }
 
-<<<<<<< HEAD
-export interface FMSSampleNextStep extends FMSTrackedModel {
-    sample: FMSId,                      // The sample id
-    studies: FMSId[],                   // The studies that include the sample
-    step: FMSStep                      // The step definition
-=======
 export interface FMSSampleNextStepByStudy extends FMSTrackedModel {
     sample: FMSId,
     study: FMSId,
@@ -250,8 +244,7 @@
 export interface FMSSampleNextStep extends FMSTrackedModel {
   sample: FMSId,
   studies: FMSId[],
-  step: NextStep
->>>>>>> d184a992
+  step: FMSStep
 }
 
 export interface FMSStep extends FMSTrackedModel {
