--- conflicted
+++ resolved
@@ -1,10 +1,4 @@
 import { FMSId } from '../../models/fms_api_models'
-<<<<<<< HEAD
-import { selectStudySamplesByID } from '../../selectors'
-import { AppDispatch, RootState } from '../../store'
-import { FLUSH_STUDY_SAMPLES, GET_STUDY_SAMPLES, SET_HIDE_EMPTY_STEPS } from './reducers'
-import { loadStudySamples } from './services'
-=======
 import { FilterDescription, FilterOptions, FilterValue, SortBy } from '../../models/paged_items'
 import { selectStudySamplesByID } from '../../selectors'
 import { AppDispatch, RootState } from '../../store'
@@ -12,7 +6,6 @@
 import { StudyStepSamplesTabSelection } from './models'
 import { FLUSH_STUDY_SAMPLES, GET_STUDY_SAMPLES, INIT_STUDY_SAMPLES_SETTINGS, REMOVE_STUDY_STEP_FILTER, SET_HIDE_EMPTY_STEPS, SET_REFRESHED_STEP_SAMPLES, SET_STUDY_EXPANDED_STEPS, SET_STUDY_STEP_FILTER, SET_STUDY_STEP_FILTER_OPTIONS, SET_STUDY_STEP_SAMPLES_TAB, SET_STUDY_STEP_SORT_ORDER } from './reducers'
 import { fetchSamplesAtStep, loadStudySamples } from './services'
->>>>>>> 98e05c44
 
 
 export function getStudySamples(studyID : FMSId) {
@@ -40,8 +33,6 @@
 			dispatch(refreshStudySamples(Number.parseInt(studyID)))
 		}
 	}
-<<<<<<< HEAD
-=======
 }
 
 function refreshSamplesAtStep(studyID: FMSId, stepID: FMSId) {
@@ -63,7 +54,6 @@
 		})
 		
 	}
->>>>>>> 98e05c44
 }
 
 export function flushStudySamples(studyID: number) {
