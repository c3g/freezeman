<<<<<<< HEAD
import { AnyAction } from "redux";
import { createNetworkActionTypes } from "../../utils/actions"
import { FetchedState } from "../common"
import { StudySampleList } from "./models"
=======
import { produce } from 'immer'
import { WritableDraft } from 'immer/dist/types/types-external'
import { AnyAction } from 'redux'
import { removeFilterReducer, setFilterOptionsReducer, setFilterReducer } from '../../components/shared/WorkflowSamplesTable/FilterReducers'
import { createNetworkActionTypes } from '../../utils/actions'
import { StudySamplesState, StudyUXSettings } from './models'
>>>>>>> 98e05c44

// Define action types in the reducer to avoid a circular dependency between
// the redux store ('store') and the actions. store.ts imports all reducers.
// If an action needs to import store, but the reducer imports from the action file
// then we end up with a circular dependency and the app fails to load with a webpack
// module error.
export const GET_STUDY_SAMPLES = createNetworkActionTypes('STUDY_SAMPLES.GET_STUDY_SAMPLES')
<<<<<<< HEAD
export const FLUSH_STUDY_SAMPLES = 'STUDY_SAMPLES.FLUSH_STUDY_SAMPLES'
export const SET_HIDE_EMPTY_STEPS = 'STUDY_SAMPLES.SET_HIDE_EMPTY_STEPS'
=======
export const SET_REFRESHED_STEP_SAMPLES = 'STUDY_SAMPLES.SET_REFRESHED_STEP_SAMPLES'
export const FLUSH_STUDY_SAMPLES = 'STUDY_SAMPLES.FLUSH_STUDY_SAMPLES'
export const SET_HIDE_EMPTY_STEPS = 'STUDY_SAMPLES.SET_HIDE_EMPTY_STEPS'

// Settings actions
export const INIT_STUDY_SAMPLES_SETTINGS = 'STUDY_SAMPLES.INIT_STUDY_SAMPLES_SETTINGS'
export const SET_STUDY_EXPANDED_STEPS = 'STUDY_SAMPLES.SET_STUDY_EXPANDED_STEPS'
export const SET_STUDY_STEP_SAMPLES_TAB = 'STUDY_SAMPLES.SET_STUDY_SELECTED_SAMPLES_TAB'
export const SET_STUDY_STEP_FILTER = 'STUDY_SAMPLES.SET_STUDY_STEP_FILTER'
export const SET_STUDY_STEP_FILTER_OPTIONS = 'STUDY_SAMPLES.SET_STUDY_STEP_FILTER_OPTION'
export const REMOVE_STUDY_STEP_FILTER = 'STUDY_SAMPLES.REMOVE_STUDY_STEP_FILTER'
export const SET_STUDY_STEP_SORT_ORDER = 'STUDY_SAMPLES.SET_STUDY_STEP_SORT_ORDER'
>>>>>>> 98e05c44

/* 
	The studySamples state is used by the study details page to list the
	workflow steps in a study and the samples that are at each step.
	
	The step/samples data are stored as StudySampleList objects.

	To retrieve the StudySampleList for a study from the store, use the
	selector selectStudySamplesByID, then use the study ID as a key to
	get the StudySampleList.

	Example:

	const myStudySamples = useAppSelector(selectStudySamplesByID)[studyID]

	The state also manages a flag that is used to show or hide steps containing
	no samples in the study details page.
*/

const INITIAL_STATE: StudySamplesState = {
	studySamplesByID: {},
	hideEmptySteps: false,
	studySettingsByID: {},
}

export function studySamples(inputState: StudySamplesState = INITIAL_STATE, action: AnyAction) {
	// NOTE: This reducer uses 'immer' to simplify the reducer code. It makes the
	// reducer code much easier to understand and maintain. Immer passes a mutable
	// copy of the state to the reducer, so the reducer can simply mutate the state,
	// rather than creating copies of everything. Immer takes care of updating redux with
	// only the parts of the state that have been mutated.
	return produce(inputState, (draft) => {
		return studySamplesReducer(draft, action)
	})
}

<<<<<<< HEAD
export const studySamples = (
	state: StudySamplesState = INITIAL_STATE,
	action: AnyAction
) : StudySamplesState => {
	switch(action.type) {
		case GET_STUDY_SAMPLES.REQUEST: {
			const studyID = action.meta.studyID
			return {
				...state,
				studySamplesById: {
					...state.studySamplesById, 
					[studyID] : {
						isFetching: true
					}
=======
export const studySamplesReducer = (state: WritableDraft<StudySamplesState>, action: AnyAction): StudySamplesState => {
	switch (action.type) {
		case GET_STUDY_SAMPLES.REQUEST: {
			const { studyID } = action.meta
			if (state.studySamplesByID[studyID]) {
				state.studySamplesByID[studyID].isFetching = true
			} else {
				// Study state gets created on first REQUEST call
				state.studySamplesByID[studyID] = {
					isFetching: true,
				}
			}
			break
		}

		case GET_STUDY_SAMPLES.RECEIVE: {
			const { studyID, studySamples } = action.meta
			if (state.studySamplesByID[studyID]) {
				state.studySamplesByID[studyID].isFetching = false
				state.studySamplesByID[studyID].data = studySamples
			}
			break
		}

		case GET_STUDY_SAMPLES.ERROR: {
			const { studyID } = action.meta
			const { error } = action

			const studySamples = state.studySamplesByID[studyID]
			if (studySamples) {
				studySamples.isFetching = false
				studySamples.error = error
			}
			break
		}

		case SET_REFRESHED_STEP_SAMPLES: {
			const { studyID, stepID, sampleIDs } = action
			const studySamples = state.studySamplesByID[studyID]
			if (studySamples?.data?.steps) {
				const step = studySamples.data.steps.find((step) => step.stepID === stepID)
				if (step) {
					step.samples = sampleIDs
>>>>>>> 98e05c44
				}
			}
			break
		}

		case FLUSH_STUDY_SAMPLES: {
			const { studyID } = action
			delete state.studySamplesByID[studyID]
			break
		}

<<<<<<< HEAD
		case GET_STUDY_SAMPLES.RECEIVE: {
			const studyID = action.meta.studyID
			return {
				...state,
				studySamplesById: {
					...state.studySamplesById,
					[studyID] : {
						isFetching: false,
						data: action.meta.studySamples
=======
		case SET_HIDE_EMPTY_STEPS: {
			const { hideEmptySteps } = action
			state.hideEmptySteps = hideEmptySteps ?? false
			break
		}

		// Create a new instance of settings for a study if the settings don't already exist.
		case INIT_STUDY_SAMPLES_SETTINGS: {
			const { studyID, stepIDs } = action

			if (!state.studySettingsByID[studyID]) {
				const studyUXSettings: StudyUXSettings = {
					studyID,
					stepSettings: {},
				}
				for (const stepID of stepIDs) {
					studyUXSettings.stepSettings[stepID] = {
						stepID,
>>>>>>> 98e05c44
					}
				}
				state.studySettingsByID[studyID] = studyUXSettings
			}
			break
		}

<<<<<<< HEAD
		case GET_STUDY_SAMPLES.ERROR: {
			const studyID = action.meta.studyID
			const studySamples = state.studySamplesById[studyID]
			if (studySamples) {
				return {
					...state,
					studySamplesById: {
						...state.studySamplesById,
						[studyID] : {
							...studySamples,
							isFetching: false,
							error: action.error
						}
=======
		case SET_STUDY_EXPANDED_STEPS: {
			// Ant Design gives us the list of expanded panels in its onChange method.
			// Go through the list of expanded steps and update the expanded state
			// of each step.
			const { studyID, stepIDs } = action

			const study = state.studySettingsByID[studyID]
			if (study) {
				for (const stepID in study.stepSettings) {
					const step = study.stepSettings[stepID]
					if (step) {
						const isExpanded = (stepIDs as number[]).includes(parseInt(stepID))
						step.expanded = isExpanded
>>>>>>> 98e05c44
					}
				}
			}
			break
		}
<<<<<<< HEAD
		case FLUSH_STUDY_SAMPLES: {
			const newState = {
				...state
=======
		case SET_STUDY_STEP_SAMPLES_TAB: {
			const { studyID, stepID, selectedSamplesTab } = action

			if (selectedSamplesTab === 'ready' || selectedSamplesTab === 'completed') {
				const step = state.studySettingsByID[studyID]?.stepSettings[stepID]
				if (step) {
					step.selectedSamplesTab = selectedSamplesTab
				}
			}
			break
		}
		case SET_STUDY_STEP_FILTER: {
			const { studyID, stepID, description, value } = action
			const step = state.studySettingsByID[studyID]?.stepSettings[stepID]
			if (step) {
				step.filters = setFilterReducer(step.filters ?? {}, description, value)
			}
			break
		}

		case SET_STUDY_STEP_FILTER_OPTIONS: {
			const { studyID, stepID, description, options } = action
			const step = state.studySettingsByID[studyID]?.stepSettings[stepID]
			if (step) {
				step.filters = setFilterOptionsReducer(step.filters ?? {}, description, options)
			}
			break
		}

		case REMOVE_STUDY_STEP_FILTER: {
			const { studyID, stepID, description } = action
			const step = state.studySettingsByID[studyID]?.stepSettings[stepID]
			if (step) {
				step.filters = removeFilterReducer(step.filters ?? {}, description)
>>>>>>> 98e05c44
			}
			break
		}

<<<<<<< HEAD
		case SET_HIDE_EMPTY_STEPS: {
			return {
				...state,
				hideEmptySteps: action.hideEmptySteps
=======
		case SET_STUDY_STEP_SORT_ORDER: {
			const { studyID, stepID, sortBy } = action
			const step = state.studySettingsByID[studyID]?.stepSettings[stepID]
			if (step) {
				step.sortBy = {
					key: sortBy.key,
					order: sortBy.order,
				}
>>>>>>> 98e05c44
			}
			break
		}
	}
	return state
}<|MERGE_RESOLUTION|>--- conflicted
+++ resolved
@@ -1,16 +1,9 @@
-<<<<<<< HEAD
-import { AnyAction } from "redux";
-import { createNetworkActionTypes } from "../../utils/actions"
-import { FetchedState } from "../common"
-import { StudySampleList } from "./models"
-=======
 import { produce } from 'immer'
 import { WritableDraft } from 'immer/dist/types/types-external'
 import { AnyAction } from 'redux'
 import { removeFilterReducer, setFilterOptionsReducer, setFilterReducer } from '../../components/shared/WorkflowSamplesTable/FilterReducers'
 import { createNetworkActionTypes } from '../../utils/actions'
 import { StudySamplesState, StudyUXSettings } from './models'
->>>>>>> 98e05c44
 
 // Define action types in the reducer to avoid a circular dependency between
 // the redux store ('store') and the actions. store.ts imports all reducers.
@@ -18,10 +11,6 @@
 // then we end up with a circular dependency and the app fails to load with a webpack
 // module error.
 export const GET_STUDY_SAMPLES = createNetworkActionTypes('STUDY_SAMPLES.GET_STUDY_SAMPLES')
-<<<<<<< HEAD
-export const FLUSH_STUDY_SAMPLES = 'STUDY_SAMPLES.FLUSH_STUDY_SAMPLES'
-export const SET_HIDE_EMPTY_STEPS = 'STUDY_SAMPLES.SET_HIDE_EMPTY_STEPS'
-=======
 export const SET_REFRESHED_STEP_SAMPLES = 'STUDY_SAMPLES.SET_REFRESHED_STEP_SAMPLES'
 export const FLUSH_STUDY_SAMPLES = 'STUDY_SAMPLES.FLUSH_STUDY_SAMPLES'
 export const SET_HIDE_EMPTY_STEPS = 'STUDY_SAMPLES.SET_HIDE_EMPTY_STEPS'
@@ -34,7 +23,6 @@
 export const SET_STUDY_STEP_FILTER_OPTIONS = 'STUDY_SAMPLES.SET_STUDY_STEP_FILTER_OPTION'
 export const REMOVE_STUDY_STEP_FILTER = 'STUDY_SAMPLES.REMOVE_STUDY_STEP_FILTER'
 export const SET_STUDY_STEP_SORT_ORDER = 'STUDY_SAMPLES.SET_STUDY_STEP_SORT_ORDER'
->>>>>>> 98e05c44
 
 /* 
 	The studySamples state is used by the study details page to list the
@@ -71,22 +59,6 @@
 	})
 }
 
-<<<<<<< HEAD
-export const studySamples = (
-	state: StudySamplesState = INITIAL_STATE,
-	action: AnyAction
-) : StudySamplesState => {
-	switch(action.type) {
-		case GET_STUDY_SAMPLES.REQUEST: {
-			const studyID = action.meta.studyID
-			return {
-				...state,
-				studySamplesById: {
-					...state.studySamplesById, 
-					[studyID] : {
-						isFetching: true
-					}
-=======
 export const studySamplesReducer = (state: WritableDraft<StudySamplesState>, action: AnyAction): StudySamplesState => {
 	switch (action.type) {
 		case GET_STUDY_SAMPLES.REQUEST: {
@@ -130,7 +102,6 @@
 				const step = studySamples.data.steps.find((step) => step.stepID === stepID)
 				if (step) {
 					step.samples = sampleIDs
->>>>>>> 98e05c44
 				}
 			}
 			break
@@ -142,17 +113,6 @@
 			break
 		}
 
-<<<<<<< HEAD
-		case GET_STUDY_SAMPLES.RECEIVE: {
-			const studyID = action.meta.studyID
-			return {
-				...state,
-				studySamplesById: {
-					...state.studySamplesById,
-					[studyID] : {
-						isFetching: false,
-						data: action.meta.studySamples
-=======
 		case SET_HIDE_EMPTY_STEPS: {
 			const { hideEmptySteps } = action
 			state.hideEmptySteps = hideEmptySteps ?? false
@@ -171,7 +131,6 @@
 				for (const stepID of stepIDs) {
 					studyUXSettings.stepSettings[stepID] = {
 						stepID,
->>>>>>> 98e05c44
 					}
 				}
 				state.studySettingsByID[studyID] = studyUXSettings
@@ -179,21 +138,6 @@
 			break
 		}
 
-<<<<<<< HEAD
-		case GET_STUDY_SAMPLES.ERROR: {
-			const studyID = action.meta.studyID
-			const studySamples = state.studySamplesById[studyID]
-			if (studySamples) {
-				return {
-					...state,
-					studySamplesById: {
-						...state.studySamplesById,
-						[studyID] : {
-							...studySamples,
-							isFetching: false,
-							error: action.error
-						}
-=======
 		case SET_STUDY_EXPANDED_STEPS: {
 			// Ant Design gives us the list of expanded panels in its onChange method.
 			// Go through the list of expanded steps and update the expanded state
@@ -207,17 +151,11 @@
 					if (step) {
 						const isExpanded = (stepIDs as number[]).includes(parseInt(stepID))
 						step.expanded = isExpanded
->>>>>>> 98e05c44
 					}
 				}
 			}
 			break
 		}
-<<<<<<< HEAD
-		case FLUSH_STUDY_SAMPLES: {
-			const newState = {
-				...state
-=======
 		case SET_STUDY_STEP_SAMPLES_TAB: {
 			const { studyID, stepID, selectedSamplesTab } = action
 
@@ -252,17 +190,10 @@
 			const step = state.studySettingsByID[studyID]?.stepSettings[stepID]
 			if (step) {
 				step.filters = removeFilterReducer(step.filters ?? {}, description)
->>>>>>> 98e05c44
-			}
-			break
-		}
-
-<<<<<<< HEAD
-		case SET_HIDE_EMPTY_STEPS: {
-			return {
-				...state,
-				hideEmptySteps: action.hideEmptySteps
-=======
+			}
+			break
+		}
+
 		case SET_STUDY_STEP_SORT_ORDER: {
 			const { studyID, stepID, sortBy } = action
 			const step = state.studySettingsByID[studyID]?.stepSettings[stepID]
@@ -271,7 +202,6 @@
 					key: sortBy.key,
 					order: sortBy.order,
 				}
->>>>>>> 98e05c44
 			}
 			break
 		}
