import { merge } from 'object-path-immutable'
import { ItemsByID, Study } from '../../models/frontend_models'
import { indexByID } from '../../utils/objects'

import { resetTable } from '../../utils/reducers'

import STUDIES from './actions'


interface StudiesState {
    itemsByID: ItemsByID<Study>,
    items: Study[]
    isFetching: boolean
    error?: any
}

// TODO Do we need pagination, filtering and sorting in the studies state?
export const studies = (
	state : StudiesState = {
		itemsByID: {} as ItemsByID<Study>,
		items: [],
		isFetching: false
	},
	action
) : StudiesState => {
	switch (action.type) {
		case STUDIES.GET.REQUEST:
			return merge<StudiesState>(state, ['itemsByID', action.meta.id], { id: action.meta?.id, isFetching: true })
		case STUDIES.GET.RECEIVE:
			return merge<StudiesState>(state, ['itemsByID', action.meta.id], { ...action.data, isFetching: false })
		case STUDIES.GET.ERROR:
			return merge<StudiesState>(state, ['itemsByID', action.meta.id], { error: action.error, isFetching: false, didFail: true })

		case STUDIES.ADD.REQUEST:
			return { ...state, error: undefined, isFetching: true }
		case STUDIES.ADD.RECEIVE:
			return merge<StudiesState>(resetTable({ ...state, isFetching: false }), ['itemsByID', action.data.id], preprocess(action.data))
		case STUDIES.ADD.ERROR:
			return { ...state, error: action.error, isFetching: false }

		case STUDIES.UPDATE.REQUEST:
			return merge<StudiesState>(state, ['itemsByID', action.meta.id], { id: action.meta?.id, isFetching: true })
		case STUDIES.UPDATE.RECEIVE:
			return merge<StudiesState>(state, ['itemsByID', action.meta.id], { ...action.data, isFetching: false, versions: undefined })
		case STUDIES.UPDATE.ERROR:
			return merge<StudiesState>(state, ['itemsByID', action.meta.id], { error: action.error, isFetching: false })

		case STUDIES.LIST_PROJECT_STUDIES.REQUEST:
			return { ...state, isFetching: true }
		case STUDIES.LIST_PROJECT_STUDIES.RECEIVE:
			const results = action.data.results.map(preprocess)
			return {
				...state,
				items: action.data,
				itemsByID: indexByID(results),
				isFetching: false
			}
<<<<<<< HEAD
            // const itemsByID = merge(state.itemsByID, [], indexByID(results));
            // return { ...state, itemsByID, isFetching: false, error: undefined };
=======
>>>>>>> af698293
		case STUDIES.LIST_PROJECT_STUDIES.ERROR:
			return { ...state, isFetching: false, error: action.error, };
	}
    return state
}

function preprocess(study) {
	study.isFetching = false
	study.isLoaded = true
	return study
}<|MERGE_RESOLUTION|>--- conflicted
+++ resolved
@@ -55,11 +55,6 @@
 				itemsByID: indexByID(results),
 				isFetching: false
 			}
-<<<<<<< HEAD
-            // const itemsByID = merge(state.itemsByID, [], indexByID(results));
-            // return { ...state, itemsByID, isFetching: false, error: undefined };
-=======
->>>>>>> af698293
 		case STUDIES.LIST_PROJECT_STUDIES.ERROR:
 			return { ...state, isFetching: false, error: action.error, };
 	}
