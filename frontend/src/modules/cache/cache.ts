--- conflicted
+++ resolved
@@ -55,16 +55,6 @@
 		}
 
 		if (itemsToFetch.length > 0) {
-<<<<<<< HEAD
-			const reply = await store.dispatch(listByIDFunc(itemsToFetch))
-			// Some 'list' endpoints return paginated results, with a count and the data
-			// in a 'results' field. Others just return an array of data objects directly,
-			// so we have to distinguish between the two types of response.
-			if (reply.count !== undefined && reply.results) {
-				fetchedItems.push(...reply.results)
-			} else {
-				fetchedItems.push(...reply)
-=======
 			const BATCH_SIZE = 100
 			const totalBatch = Math.ceil(itemsToFetch.length / BATCH_SIZE)
 
@@ -89,7 +79,6 @@
 					console.error('Cache received unsupported reply from a list api call', JSON.stringify(reply))
 					throw new Error('Cache received unexpected reply from list api call')
 				}
->>>>>>> b6a354fb
 			}
 		}
 
