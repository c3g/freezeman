--- conflicted
+++ resolved
@@ -3,7 +3,6 @@
 from django.db import migrations, models
 import django.utils.timezone
 import django.db.models.deletion
-from django.contrib.postgres.operations import TrigramExtension
 import json
 
 SAMPLE_KINDS = ['DNA', 'RNA', 'BLOOD', 'CELLS', 'EXPECTORATION', 'GARGLE', 'PLASMA', 'SALIVA', 'SWAB']
@@ -84,9 +83,6 @@
                 help_text='Biological material collected from study subject during the conduct of a genomic study project.',
                 max_length=200, unique=True),
         ),
-<<<<<<< HEAD
-        TrigramExtension(),
-=======
         # Migrations related to Process, Protocol and ProcessBySample
         migrations.CreateModel(
             name='Process',
@@ -118,5 +114,4 @@
             name='protocol',
             field=models.ForeignKey(help_text='Protocol', on_delete=django.db.models.deletion.PROTECT, related_name='processes', to='fms_core.protocol'),
         ),
->>>>>>> 2bcbce46
     ]