import reversion

from decimal import Decimal
from django.core.exceptions import ValidationError
from django.db import models
from django.utils import timezone
from typing import Optional

from ..containers import (
    CONTAINER_SPEC_TUBE,
    CONTAINER_SPEC_TUBE_RACK_8X12,
    CONTAINER_KIND_SPECS,
    SAMPLE_CONTAINER_KINDS,
)
from ..coordinates import CoordinateError, check_coordinate_overlap
from ..schema_validators import JsonSchemaValidator, VOLUME_VALIDATOR, EXPERIMENTAL_GROUP_SCHEMA
from ..utils import float_to_decimal, str_cast_and_normalize

from .container import Container
from .individual import Individual

from ._constants import BARCODE_NAME_FIELD_LENGTH
from ._utils import add_error as _add_error
from ._validators import name_validator

__all__ = ["Sample"]


@reversion.register()
class Sample(models.Model):
    """ Class to store information about a sample. """

    BIOSPECIMEN_TYPE_DNA = "DNA"
    BIOSPECIMEN_TYPE_RNA = "RNA"
    BIOSPECIMEN_TYPE_BLOOD = "BLOOD"
    BIOSPECIMEN_TYPE_EXPECTORATION = "EXPECTORATION"
    BIOSPECIMEN_TYPE_GARGLE = "GARGLE"
    BIOSPECIMEN_TYPE_PLASMA = "PLASMA"
    BIOSPECIMEN_TYPE_SALIVA = "SALIVA"
    BIOSPECIMEN_TYPE_SWAB = "SWAB"

    # Nucleic acid biospecimen types and choices
    BIOSPECIMEN_TYPES_NA = (BIOSPECIMEN_TYPE_DNA, BIOSPECIMEN_TYPE_RNA)
    BIOSPECIMEN_TYPE_NA_CHOICES = (
        (BIOSPECIMEN_TYPE_DNA, BIOSPECIMEN_TYPE_DNA),
        (BIOSPECIMEN_TYPE_RNA, BIOSPECIMEN_TYPE_RNA),
    )

    # All biospecimen types for which the concentration field is required for
    # a sample object to validate successfully.
    BIOSPECIMEN_TYPES_CONC_REQUIRED = (BIOSPECIMEN_TYPE_DNA,)

    # All choices for biospecimen_type
    BIOSPECIMEN_TYPE_CHOICES = (
        *BIOSPECIMEN_TYPE_NA_CHOICES,
        (BIOSPECIMEN_TYPE_BLOOD, BIOSPECIMEN_TYPE_BLOOD),
        (BIOSPECIMEN_TYPE_EXPECTORATION, BIOSPECIMEN_TYPE_EXPECTORATION),
<<<<<<< HEAD
        (BIOSPECIMEN_TYPE_PLASMA, BIOSPECIMEN_TYPE_PLASMA),
        (BIOSPECIMEN_TYPE_GARGLE, BIOSPECIMEN_TYPE_GARGLE),
=======
        (BIOSPECIMEN_TYPE_GARGLE, BIOSPECIMEN_TYPE_GARGLE),
        (BIOSPECIMEN_TYPE_PLASMA, BIOSPECIMEN_TYPE_PLASMA),
>>>>>>> c67574a7
        (BIOSPECIMEN_TYPE_SALIVA, BIOSPECIMEN_TYPE_SALIVA),
        (BIOSPECIMEN_TYPE_SWAB, BIOSPECIMEN_TYPE_SWAB),
    )

    TISSUE_SOURCE_BLOOD = "Blood"
    TISSUE_SOURCE_EXPECTORATION = "Expectoration"
    TISSUE_SOURCE_GARGLE = "Gargle"
    TISSUE_SOURCE_PLASMA = "Plasma"
    TISSUE_SOURCE_SALIVA = "Saliva"
    TISSUE_SOURCE_SWAB = "Swab"
    TISSUE_SOURCE_TUMOR = "Tumor"
    TISSUE_SOURCE_BUFFY_COAT = "Buffy coat"
    TISSUE_SOURCE_TAIL = "Tail"
    TISSUE_SOURCE_CELLS = "Cells"

    TISSUE_SOURCE_CHOICES = (
        (TISSUE_SOURCE_BLOOD, TISSUE_SOURCE_BLOOD),
        (TISSUE_SOURCE_EXPECTORATION, TISSUE_SOURCE_EXPECTORATION),
        (TISSUE_SOURCE_GARGLE, TISSUE_SOURCE_GARGLE),
        (TISSUE_SOURCE_PLASMA, TISSUE_SOURCE_PLASMA),
        (TISSUE_SOURCE_SALIVA, TISSUE_SOURCE_SALIVA),
        (TISSUE_SOURCE_SWAB, TISSUE_SOURCE_SWAB),
        (TISSUE_SOURCE_TUMOR, TISSUE_SOURCE_TUMOR),
        (TISSUE_SOURCE_BUFFY_COAT, TISSUE_SOURCE_BUFFY_COAT),
        (TISSUE_SOURCE_TAIL, TISSUE_SOURCE_TAIL),
        (TISSUE_SOURCE_CELLS, TISSUE_SOURCE_CELLS),
    )

    # Map between biospecimen type and tissue source; used when processing
    # extractions in order to infer the tissue source based on the original
    # sample's biospecimen type.
    BIOSPECIMEN_TYPE_TO_TISSUE_SOURCE = {
        BIOSPECIMEN_TYPE_BLOOD: TISSUE_SOURCE_BLOOD,
        BIOSPECIMEN_TYPE_EXPECTORATION: TISSUE_SOURCE_EXPECTORATION,
        BIOSPECIMEN_TYPE_GARGLE: TISSUE_SOURCE_GARGLE,
        BIOSPECIMEN_TYPE_PLASMA: TISSUE_SOURCE_PLASMA,
        BIOSPECIMEN_TYPE_SALIVA: TISSUE_SOURCE_SALIVA,
        BIOSPECIMEN_TYPE_SWAB: TISSUE_SOURCE_SWAB,
    }

    biospecimen_type = models.CharField(max_length=200, choices=BIOSPECIMEN_TYPE_CHOICES,
                                        help_text="Biological material collected from study subject "
                                                  "during the conduct of a genomic study project.")
    name = models.CharField(max_length=BARCODE_NAME_FIELD_LENGTH, validators=[name_validator],
                            help_text="Sample name.")
    alias = models.CharField(max_length=200, blank=True, help_text="Alternative sample name given by the "
                                                                   "collaborator or customer.")
    individual = models.ForeignKey("Individual", on_delete=models.PROTECT, help_text="Individual associated "
                                                                                     "with the sample.")
    volume_history = models.JSONField("volume history in µL", validators=[VOLUME_VALIDATOR],
                                      help_text="Volume of the sample in µL.")

    # Concentration is REQUIRED if biospecimen_type in {DNA, RNA}.
    concentration = models.DecimalField(
        "concentration in ng/µL",
        max_digits=20,
        decimal_places=3,
        null=True,
        blank=True,
        help_text="Concentration in ng/µL. Required for nucleic acid samples."
    )

    depleted = models.BooleanField(default=False, help_text="Whether this sample has been depleted.")

    experimental_group = models.JSONField(blank=True, default=list,
                                          validators=[JsonSchemaValidator(EXPERIMENTAL_GROUP_SCHEMA)],
                                          help_text="Sample group having some common characteristics. "
                                                    "It is the way to designate a subgroup within a study.")
    collection_site = models.CharField(max_length=200, help_text="The facility designated for the collection "
                                                                 "of samples.")
    tissue_source = models.CharField(max_length=200, blank=True, choices=TISSUE_SOURCE_CHOICES,
                                     help_text="Can only be specified if the biospecimen type is DNA or RNA.")
    reception_date = models.DateField(default=timezone.now, help_text="Date of the sample reception.")
    phenotype = models.CharField(max_length=200, blank=True, help_text="Sample phenotype.")

    comment = models.TextField(blank=True, help_text="Other relevant information about the sample.")
    update_comment = models.TextField(blank=True, help_text="Comment describing the latest updates made to the sample. "
                                                            "Change this whenever updates are made.")

    # In what container is this sample located?
    # TODO: I would prefer consistent terminology with Container if possible for this heirarchy
    container = models.ForeignKey(Container, on_delete=models.PROTECT, related_name="samples",
                                  limit_choices_to={"kind__in": SAMPLE_CONTAINER_KINDS},
                                  help_text="Designated location of the sample.")
    # Location within the container, specified by coordinates
    # TODO list of choices ?
    coordinates = models.CharField(max_length=10, blank=True,
                                   help_text="Coordinates of the sample in a parent container. Only applicable for "
                                             "containers that directly store samples with coordinates, e.g. plates.")

    # fields only for extracted samples
    extracted_from = models.ForeignKey("self", blank=True, null=True, on_delete=models.PROTECT,
                                       related_name="extractions",
                                       help_text="The sample this sample was extracted from. Can only be specified for "
                                                 "extracted nucleic acid samples.")
    volume_used = models.DecimalField(max_digits=20, decimal_places=3, null=True, blank=True,
                                      help_text="Volume of the original sample used for the extraction, in µL. Must "
                                                "be specified only for extracted nucleic acid samples.")

    class Meta:
        unique_together = ("container", "coordinates")

    @property
    def is_depleted(self) -> str:
        return "yes" if self.depleted else "no"

    # noinspection PyUnresolvedReferences
    @property
    def volume(self) -> Decimal:
        return float_to_decimal(self.volume_history[-1]["volume_value"] if self.volume_history else 0.0)

    # Computed properties for individuals

    @property
    def individual_name(self) -> str:
        return self.individual.name if self.individual else ""

    @property
    def individual_sex(self) -> str:
        return self.individual.sex if self.individual else ""

    @property
    def individual_taxon(self) -> str:
        return self.individual.taxon if self.individual else ""

    @property
    def individual_cohort(self) -> str:
        return self.individual.cohort if self.individual else ""

    @property
    def individual_pedigree(self) -> str:
        return self.individual.pedigree if self.individual else ""

    @property
    def individual_mother(self) -> Optional["Individual"]:
        return self.individual.mother if self.individual else None

    @property
    def individual_father(self) -> Optional["Individual"]:
        return self.individual.father if self.individual else None

    # Computed properties for containers

    @property
    def container_barcode(self) -> Optional[str]:
        return self.container.barcode if self.container else None

    @property
    def container_kind(self) -> Optional[str]:
        return self.container.kind if self.container else None

    @property
    def container_name(self) -> Optional[str]:
        return self.container.name if self.container else None

    @property
    def container_location(self) -> Optional[Container]:
        return self.container.location if self.container else None

    @property
    def context_sensitive_coordinates(self) -> str:
        return self.coordinates if self.coordinates else (self.container.coordinates if self.container else "")

    # Computed properties for extracted samples

    @property
    def source_depleted(self) -> Optional[bool]:
        return self.extracted_from.depleted if self.extracted_from else None

    # Representations

    def __str__(self):
        return f"{self.name} ({'extracted, ' if self.extracted_from else ''}" \
               f"{self.container}{f' at {self.coordinates }' if self.coordinates else ''})"

    # ORM Methods

    def normalize(self):
        # Normalize any string values to make searching / data manipulation easier
        self.name = str_cast_and_normalize(self.name)
        self.alias = str_cast_and_normalize(self.alias)
        self.collection_site = str_cast_and_normalize(self.collection_site)
        self.tissue_source = str_cast_and_normalize(self.tissue_source)
        self.phenotype = str_cast_and_normalize(self.phenotype)
        self.comment = str_cast_and_normalize(self.comment)
        self.update_comment = str_cast_and_normalize(self.update_comment)

    def clean(self):
        errors = {}

        def add_error(field: str, error: str):
            _add_error(errors, field, ValidationError(error))

        self.normalize()

        biospecimen_type_choices = (Sample.BIOSPECIMEN_TYPE_NA_CHOICES if self.extracted_from
                                    else Sample.BIOSPECIMEN_TYPE_CHOICES)
        if self.biospecimen_type not in frozenset(c[0] for c in biospecimen_type_choices):
            add_error(
                "biospecimen_type",
                (f"Biospecimen type {self.biospecimen_type} not valid for "
                 f"{' extracted' if self.extracted_from else ''} sample {self.name}"),
            )

        if self.extracted_from:
            if self.extracted_from.biospecimen_type in Sample.BIOSPECIMEN_TYPES_NA:
                add_error(
                    "extracted_from",
                    f"Extraction process cannot be run on sample of type {self.extracted_from.biospecimen_type}"
                )

            else:
                original_biospecimen_type = Sample.BIOSPECIMEN_TYPE_TO_TISSUE_SOURCE[
                    self.extracted_from.biospecimen_type]
                if self.tissue_source != original_biospecimen_type:
                    add_error(
                        "tissue_source",
                        (f"Mismatch between sample tissue source {self.tissue_source} and original biospecimen type "
                         f"{original_biospecimen_type}")
                    )

            if self.volume_used is None:
                add_error("volume_used", "Extracted samples must specify volume_used")

            elif self.volume_used <= Decimal("0"):
                add_error("volume_used", "volume_used must be positive")

        if self.volume_used is not None and not self.extracted_from:
            add_error("volume_used", "Non-extracted samples cannot specify volume_used")

        # Check volume_history for negative values

        if self.volume < Decimal("0"):
            add_error("volume_history", "Current volume must be positive.")

        # Check concentration fields given biospecimen_type

        if self.biospecimen_type in Sample.BIOSPECIMEN_TYPES_CONC_REQUIRED and self.concentration is None:
            add_error("concentration", "Concentration must be specified if the biospecimen_type is DNA")

        # Check tissue source given extracted_from

        if self.tissue_source and self.biospecimen_type not in Sample.BIOSPECIMEN_TYPES_NA:
            add_error("tissue_source", "Tissue source can only be specified for a nucleic acid sample.")

        # Validate container consistency

        if self.container_id is not None:
            parent_spec = CONTAINER_KIND_SPECS[self.container.kind]

            #  - Validate that parent can hold samples
            if not parent_spec.sample_holding:
                add_error("container", f"Parent container kind {parent_spec.container_kind_id} cannot hold samples")

            #  - Currently, extractions can only output tubes in a TUBE_RACK_8X12
            #    Only run this check when the object is first created - it can be updated later if it's moved elsewhere.
            if not Sample.objects.filter(id=self.id).exists() and self.extracted_from is not None and any((
                    parent_spec != CONTAINER_SPEC_TUBE,
                    self.container.location is None,
                    CONTAINER_KIND_SPECS[self.container.location.kind] != CONTAINER_SPEC_TUBE_RACK_8X12
            )):
                add_error("container", "Extractions currently must be conducted on a tube in an 8x12 tube rack")

            #  - Validate coordinates against parent container spec
            if not errors.get("container"):
                try:
                    self.coordinates = parent_spec.validate_and_normalize_coordinates(self.coordinates)
                except CoordinateError as e:
                    add_error("container", str(e))

            # TODO: This isn't performant for bulk ingestion
            # - Check for coordinate overlap with existing child containers of the parent
            if not errors.get("container") and not parent_spec.coordinate_overlap_allowed:
                try:
                    check_coordinate_overlap(self.container.samples, self, self.container, obj_type="sample")
                except CoordinateError as e:
                    add_error("container", str(e))
                except Sample.DoesNotExist:
                    # Fine, the coordinates are free to use.
                    pass

        if errors:
            raise ValidationError(errors)

    def save(self, *args, **kwargs):
        # Normalize and validate before saving, always!
        self.normalize()
        self.full_clean()
        super().save(*args, **kwargs)  # Save the object<|MERGE_RESOLUTION|>--- conflicted
+++ resolved
@@ -55,13 +55,8 @@
         *BIOSPECIMEN_TYPE_NA_CHOICES,
         (BIOSPECIMEN_TYPE_BLOOD, BIOSPECIMEN_TYPE_BLOOD),
         (BIOSPECIMEN_TYPE_EXPECTORATION, BIOSPECIMEN_TYPE_EXPECTORATION),
-<<<<<<< HEAD
-        (BIOSPECIMEN_TYPE_PLASMA, BIOSPECIMEN_TYPE_PLASMA),
-        (BIOSPECIMEN_TYPE_GARGLE, BIOSPECIMEN_TYPE_GARGLE),
-=======
         (BIOSPECIMEN_TYPE_GARGLE, BIOSPECIMEN_TYPE_GARGLE),
         (BIOSPECIMEN_TYPE_PLASMA, BIOSPECIMEN_TYPE_PLASMA),
->>>>>>> c67574a7
         (BIOSPECIMEN_TYPE_SALIVA, BIOSPECIMEN_TYPE_SALIVA),
         (BIOSPECIMEN_TYPE_SWAB, BIOSPECIMEN_TYPE_SWAB),
     )
