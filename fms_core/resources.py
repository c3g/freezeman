from import_export import resources
from .models import Container, Sample, Individual
import reversion


class ContainerResource(resources.ModelResource):

    class Meta:
        model = Container
        import_id_fields = ('barcode',)
<<<<<<< HEAD
        fields = ('kind', 'name', 'barcode', 'location', 'coordinates',)
=======
        fields = ('kind', 'name', 'barcode', 'location','coordinates',)
        clean_model_instances = True
        skip_unchanged = True

    def after_save_instance(self, instance, using_transactions, dry_run):
        if not dry_run:
            reversion.set_comment("Imported from template.")
>>>>>>> 26e56858


class SampleResource(resources.ModelResource):

    class Meta:
        model = Sample
        import_id_fields = ('name',)
        clean_model_instances = True
        skip_unchanged = True


class IndividualResource(resources.ModelResource):

    class Meta:
        model = Individual
        import_id_fields = ('participant_id',)
        clean_model_instances = True
        skip_unchanged = True<|MERGE_RESOLUTION|>--- conflicted
+++ resolved
@@ -8,17 +8,13 @@
     class Meta:
         model = Container
         import_id_fields = ('barcode',)
-<<<<<<< HEAD
         fields = ('kind', 'name', 'barcode', 'location', 'coordinates',)
-=======
-        fields = ('kind', 'name', 'barcode', 'location','coordinates',)
         clean_model_instances = True
         skip_unchanged = True
 
     def after_save_instance(self, instance, using_transactions, dry_run):
         if not dry_run:
             reversion.set_comment("Imported from template.")
->>>>>>> 26e56858
 
 
 class SampleResource(resources.ModelResource):
