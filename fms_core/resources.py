--- conflicted
+++ resolved
@@ -1,3 +1,4 @@
+import re
 import reversion
 
 from datetime import datetime
@@ -27,6 +28,21 @@
 ]
 
 
+RE_WHITESPACE = re.compile(r"\s+")
+
+
+def check_truth_like(string: str) -> bool:
+    """
+    Checks if a string contains a "truth-like" value, e.g. true, yes, etc.
+    """
+    return string.strip().upper() in ("TRUE", "T", "YES", "Y")
+
+
+def normalize_scientific_name(name: str) -> str:
+    # Converts (HOMO SAPIENS or Homo Sapiens or ...) to Homo sapiens
+    return " ".join((a.title() if i == 0 else a.lower()) for i, a in enumerate(RE_WHITESPACE.split(name)))
+
+
 def skip_rows(dataset, num_rows=0, col_skip=1):
     if num_rows <= 0:
         return
@@ -36,10 +52,6 @@
     dataset.headers = dataset_headers
     for r in dataset_data:
         vals = set(r[col_skip:])
-<<<<<<< HEAD
-=======
-        print(vals)
->>>>>>> 15f5250f
         if len(vals) == 1 and "" in vals:
             continue
         dataset.append(r)
@@ -81,7 +93,13 @@
         fields = ('kind', 'name', 'barcode', 'location', 'coordinates',)
 
     def before_import(self, dataset, using_transactions, dry_run, **kwargs):
-        skip_rows(dataset, 0)
+        skip_rows(dataset, 6)
+
+    def import_field(self, field, obj, data, is_m2m=False):
+        if field.attribute == 'kind':
+            # Normalize kind attribute to be lowercase
+            data["Container Kind"] = data["Container Kind"].lower().strip()
+        super().import_field(field, obj, data, is_m2m)
 
     def after_save_instance(self, instance, using_transactions, dry_run):
         super().after_save_instance(instance, using_transactions, dry_run)
@@ -163,6 +181,9 @@
                 obj.container = container
 
         else:
+            if field.attribute == 'taxon':
+                # Normalize scientific names
+                data['Taxon'] = normalize_scientific_name(data['Taxon'])
             super().import_field(field, obj, data, is_m2m)
 
     def before_save_instance(self, instance, using_transactions, dry_run):
@@ -231,7 +252,7 @@
                 Q(container=data['Container Barcode']) &
                 Q(coordinates=data['Location Coord'])
             )
-            obj.extracted_from.depleted = data['Source Depleted'].upper() in ('YES', 'Y', 'TRUE', 'T')
+            obj.extracted_from.depleted = check_truth_like(data['Source Depleted'])
 
         elif field.attribute == 'container':
             # Per Alex: We can make new tube racks (8x12) if needed for extractions
@@ -345,9 +366,6 @@
 
     def after_save_instance(self, instance, using_transactions, dry_run):
         super().after_save_instance(instance, using_transactions, dry_run)
-<<<<<<< HEAD
-        reversion.set_comment("Moved containers from template.")
-=======
         reversion.set_comment("Moved containers from template.")
 
 
@@ -388,5 +406,4 @@
 
     def after_save_instance(self, instance, using_transactions, dry_run):
         super().after_save_instance(instance, using_transactions, dry_run)
-        reversion.set_comment("Updated samples from template.")
->>>>>>> 15f5250f
+        reversion.set_comment("Updated samples from template.")