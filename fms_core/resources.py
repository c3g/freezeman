from import_export import resources
from .models import Container, Sample, Individual
import reversion
from reversion.models import Version

class GenericResource(resources.ModelResource):
    clean_model_instances = True
    skip_unchanged = True

    def after_save_instance(self, instance, using_transactions, dry_run):
        if not dry_run:
            versions = Version.objects.get_for_object(instance)
            if len(versions) >= 1:
                reversion.set_comment("Updated from template.")
            else:
                reversion.set_comment("Imported from template.")


class ContainerResource(GenericResource):

    class Meta:
        model = Container
        import_id_fields = ('barcode',)
<<<<<<< HEAD
        fields = ('kind', 'name', 'barcode', 'location', 'coordinates',)
        clean_model_instances = True
        skip_unchanged = True

    def after_save_instance(self, instance, using_transactions, dry_run):
        if not dry_run:
            reversion.set_comment("Imported from template.")
=======
        fields = ('kind', 'name', 'barcode', 'location','coordinates',)
>>>>>>> 3eb1ac3c


class SampleResource(GenericResource):

    class Meta:
        model = Sample
        import_id_fields = ('name',)


class IndividualResource(GenericResource):

    class Meta:
        model = Individual
        import_id_fields = ('participant_id',)<|MERGE_RESOLUTION|>--- conflicted
+++ resolved
@@ -2,6 +2,7 @@
 from .models import Container, Sample, Individual
 import reversion
 from reversion.models import Version
+
 
 class GenericResource(resources.ModelResource):
     clean_model_instances = True
@@ -21,17 +22,7 @@
     class Meta:
         model = Container
         import_id_fields = ('barcode',)
-<<<<<<< HEAD
         fields = ('kind', 'name', 'barcode', 'location', 'coordinates',)
-        clean_model_instances = True
-        skip_unchanged = True
-
-    def after_save_instance(self, instance, using_transactions, dry_run):
-        if not dry_run:
-            reversion.set_comment("Imported from template.")
-=======
-        fields = ('kind', 'name', 'barcode', 'location','coordinates',)
->>>>>>> 3eb1ac3c
 
 
 class SampleResource(GenericResource):
