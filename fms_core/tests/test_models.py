from decimal import Decimal
from django.core.exceptions import ObjectDoesNotExist, ValidationError
from django.test import TestCase
from ..containers import NON_SAMPLE_CONTAINER_KINDS
<<<<<<< HEAD
from ..models import Container, Sample, Individual, SampleKind, SampleLineage
=======
from ..models import Container, Sample, Individual, SampleLineage
>>>>>>> 700cd644
from .constants import (
    create_container,
    create_individual,
    create_sample,
    create_sample_container,
    create_extracted_sample,
)


class ContainerTest(TestCase):
    """ Test module for Container model """

    def setUp(self):
        pass

    def test_container(self):
        Container.objects.create(**create_container(barcode='R123456'))
        created_valid_container = Container.objects.get(name='TestRack001')
        self.assertEqual(created_valid_container.barcode, 'R123456')

    def test_same_coordinates(self):
        rack = Container.objects.create(**create_container(barcode='R123456'))
        Container.objects.create(**create_container(location=rack, barcode='R123457', coordinates="A01", kind="tube",
                                                    name="tube01"))
        with self.assertRaises(ValidationError):
            try:
                Container.objects.create(**create_container(location=rack, barcode='R123458', coordinates="A01",
                                                            kind="tube", name="tube02"))
            except ValidationError as e:
                self.assertIn("coordinates", e.message_dict)
                raise e

    def test_non_existent_parent(self):
        with self.assertRaises(ObjectDoesNotExist):
            Container.objects.create(**create_container(
                barcode='R123456',
                location=Container.objects.get(barcode='RandomNonExistentBarcode')
            ))

    def test_coordinates_without_location(self):
        with self.assertRaises(ValidationError):
            try:
                c = create_container(barcode="Barcode001")
                c["coordinates"] = "A01"
                Container.objects.create(**c)
            except ValidationError as e:
                self.assertIn("coordinates", e.message_dict)
                raise e

    def test_invalid_parent_coordinates(self):
        parent_container = Container.objects.create(**create_container(barcode='ParentBarcode01'))
        with self.assertRaises(ValidationError):
            Container.objects.create(**create_container(
                barcode="Barcode002",
                location=parent_container,
                coordinates="Z99",
                kind="tube",
            ))

    def test_location_equal_barcode(self):
        parent_container = Container.objects.create(**create_container(barcode='ParentBarcode01'))
        invalid_container = Container(**create_container(barcode='ParentBarcode01',
                                                         location=parent_container))
        self.assertRaises(ValidationError, invalid_container.full_clean)

    def test_container_hierarchy(self):
        # create parent container tube rack, tube rack can only have a tube inside
        parent_container = Container.objects.create(
            kind='Tube Rack 8x12',
            name='ParentRack001',
            barcode='ParentBarcode01'
        )
        # also tube rack kind - tube rack cannot contain tube rack
        valid_container = Container(**create_container(barcode='R123456', location=parent_container))
        with self.assertRaises(ValidationError):
            valid_container.full_clean()
        self.assertEqual(Container.objects.count(), 1)
        self.assertEqual(Container.objects.all()[0].barcode, 'ParentBarcode01')

    # coordinates tested in a separate file


class SampleTest(TestCase):
    """ Test module for Sample model """

    def setUp(self) -> None:
        self.valid_individual = Individual.objects.create(**create_individual(individual_name='jdoe'))
        self.valid_container = Container.objects.create(**create_sample_container(kind='tube', name='TestTube01',
                                                                                  barcode='T123456'))
        self.wrong_container = Container.objects.create(**create_container(barcode='R123456'))
        self.sample_kind_BLOOD, _ = SampleKind.objects.get_or_create(name="BLOOD")

    def test_sample(self):
        sample = Sample.objects.create(**create_sample(self.sample_kind_BLOOD, self.valid_individual, self.valid_container))
        self.assertEqual(Sample.objects.count(), 1)
        self.assertEqual(sample.is_depleted, "no")
        self.assertEqual(sample.volume, Decimal("5000.000"))
        self.assertEqual(sample.individual_name, "jdoe")
        self.assertEqual(sample.individual_sex, Individual.SEX_UNKNOWN)
        self.assertEqual(sample.individual_taxon, Individual.TAXON_HOMO_SAPIENS)
        self.assertEqual(sample.individual_cohort, "covid-19")
        self.assertEqual(sample.individual_pedigree, "")
        self.assertIsNone(sample.individual_mother)
        self.assertIsNone(sample.individual_father)
        self.assertEqual(sample.container_kind, "tube")
        self.assertEqual(sample.container_name, "TestTube01")
        self.assertIsNone(sample.container_location)
        self.assertEqual(sample.context_sensitive_coordinates, "")
        self.assertIsNone(sample.source_depleted)  # Source depleted is invalid here - not an extracted sample
        self.assertEqual(sample.comment, "")
        self.assertEqual(sample.update_comment, "")

    def test_plates_with_coordinates(self):
        # sample can be in plates and tube only
        for i, container_kind in enumerate(('96-well plate', '384-well plate')):
            plate_container = Container.objects.create(**create_sample_container(container_kind,
                                                                                 name=f'Test_name_{i}',
                                                                                 barcode=f'Barcode_{i}'))
            sample_in_plate_container = Sample(**create_sample(self.sample_kind_BLOOD, self.valid_individual, plate_container,
                                                               coordinates="A11"))
            sample_in_plate_container.full_clean()
            sample_in_plate_container.save()

            with self.assertRaises(ValidationError):
                try:
                    # Should not be able to create a sample in the same place
                    Sample.objects.create(**create_sample(self.sample_kind_BLOOD, self.valid_individual, plate_container,
                                                          coordinates="A11", name="test_sample_02"))
                except ValidationError as e:
                    self.assertIn("container", e.message_dict)
                    raise e

        self.assertEqual(Sample.objects.count(), 2)

    def test_wrong_container_kind(self):
        # sample cannot be in containers of those types
        for i, container_kind in enumerate(NON_SAMPLE_CONTAINER_KINDS):
            invalid_container_kind = Container.objects.create(**create_sample_container(container_kind,
                                                                                        name=f'Test_name_{i}',
                                                                                        barcode=f'Barcode_{i}'))
            sample_in_invalid_container_kind = Sample(**create_sample(self.sample_kind_BLOOD, self.valid_individual,
                                                                      invalid_container_kind))
            self.assertRaises(ValidationError, sample_in_invalid_container_kind.full_clean)


class ExtractedSampleTest(TestCase):

    def setUp(self) -> None:
        self.sample_kind_DNA, _ = SampleKind.objects.get_or_create(name="DNA")
        self.sample_kind_BLOOD, _ = SampleKind.objects.get_or_create(name="BLOOD")
        # tube rack 8x12
        self.parent_tube_rack = Container.objects.create(**create_container(barcode='R123456'))
        # tube
        self.tube_container = Container.objects.create(**create_sample_container(kind='tube', name='TestTube01',
                                                                                 barcode='T123456',
                                                                                 location=self.parent_tube_rack,
                                                                                 coordinates='C03'))

        self.tube_container_2 = Container.objects.create(**create_sample_container(kind='tube', name='TestTube02',
                                                                                   barcode='T223456',
                                                                                   location=self.parent_tube_rack,
                                                                                   coordinates='C04'))

        # ====== parent sample data ======
        # individual
        self.valid_individual = Individual.objects.create(**create_individual(individual_name='jdoe'))
        # parent sample container
        self.valid_container = Container.objects.create(**create_sample_container(kind='tube', name='TestTube03',
                                                                                  barcode='TParent01'))
        # create parent samples
        self.parent_sample = Sample.objects.create(**create_sample(sample_kind=self.sample_kind_BLOOD,
                                                                   individual=self.valid_individual,
                                                                   container=self.valid_container,
                                                                   name="test_sample_10"))
        self.invalid_parent_sample = Sample.objects.create(**create_sample(
            sample_kind=self.sample_kind_DNA,
            individual=self.valid_individual,
            container=self.tube_container_2,
            name="test_sample_11",
            concentration=Decimal('1.0'),
        ))

        self.constants = dict(
            individual=self.valid_individual,
            container=self.tube_container,
            tissue_source=Sample.TISSUE_SOURCE_BLOOD
        )

    def test_extracted_sample(self):
        s = Sample.objects.create(**create_extracted_sample(sample_kind=self.sample_kind_DNA,
                                                            volume_used=Decimal('0.01'),
                                                            **self.constants))
        s.save()
        SampleLineage.objects.create(parent=self.parent_sample, child=s)
        self.assertFalse(s.source_depleted)
        self.assertEqual(Sample.objects.count(), 3)

        # Should be able to move to a non-tube rack 8x12 now that it's created
        pc = Container.objects.create(**create_container("BOX001", kind="tube box 8x8", name="Box001"))
        s.container.location = pc
        s.save()

    def test_no_tissue_source_extracted_sample(self):
        with self.assertRaises(ValidationError):
            try:
                s = Sample.objects.create(**create_extracted_sample(
<<<<<<< HEAD
                    self.sample_kind_DNA,
                    volume_used=Decimal('0.01'),
                    **{**self.constants, "tissue_source": ""}
                ))
                s.save()
=======
                    biospecimen_type='DNA',
                    volume_used=Decimal('0.01'),
                    **{**self.constants, "tissue_source": ""}
                ))
>>>>>>> 700cd644
                SampleLineage.objects.create(parent=self.parent_sample, child=s)
            except ValidationError as e:
                self.assertIn("tissue_source", e.message_dict)
                raise e

    def test_original_sample(self):
        with self.assertRaises(ValidationError):
            try:
<<<<<<< HEAD
                s = Sample.objects.create(**create_extracted_sample(sample_kind=self.sample_kind_DNA,
=======
                s = Sample.objects.create(**create_extracted_sample(biospecimen_type='DNA',
>>>>>>> 700cd644
                                                                    volume_used=Decimal('0.01'),
                                                                    container=self.tube_container,
                                                                    individual=self.valid_individual,
                                                                    name="test_extracted_sample_11"))
                s.save()
                SampleLineage.objects.create(parent=self.invalid_parent_sample, child=s)
            except ValidationError as e:
                self.assertIn("extracted_from", e.message_dict)
                raise e

    def test_no_container(self):
        with self.assertRaises(ValidationError):
            try:
                s = Sample(sample_kind=self.sample_kind_DNA, volume_used=Decimal('0.01'), concentration=Decimal('1.0'),
                           individual=self.valid_individual)
                s.full_clean()
            except ValidationError as e:
                self.assertIn("container", e.message_dict)
                raise e

    def test_sample_kind(self):
        # extracted sample can be only of type DNA or RNA
<<<<<<< HEAD
        invalid_sample_kind = Sample(**create_extracted_sample(sample_kind=self.sample_kind_BLOOD, volume_used=Decimal('0.01'),
                                                               **{**self.constants, "tissue_source": ""}))
        invalid_sample_kind.save()
        with self.assertRaises(ValidationError):
            try:
                SampleLineage.objects.create(parent=self.parent_sample, child=invalid_sample_kind)
=======
        invalid_biospecimen = Sample(**create_extracted_sample(biospecimen_type='BLOOD', volume_used=Decimal('0.01'),
                                                               **{**self.constants, "tissue_source": ""}))
        invalid_biospecimen.save()
        with self.assertRaises(ValidationError):
            try:
                SampleLineage.objects.create(parent=self.parent_sample, child=invalid_biospecimen)
>>>>>>> 700cd644
            except ValidationError as e:
                self.assertIn('tissue_source', e.message_dict)
                raise e

    def test_volume_used(self):
        # volume_used cannot be None for an extracted_sample
        invalid_volume_used = Sample(**create_extracted_sample(sample_kind=self.sample_kind_DNA, volume_used=None,
                                                               **self.constants))
        invalid_volume_used.save()
        with self.assertRaises(ValidationError):
            try:
                SampleLineage.objects.create(parent=self.parent_sample, child=invalid_volume_used)
            except ValidationError as e:
                self.assertIn('volume_used', e.message_dict)
                raise e

        # WARNING !!! Removed testing for volume_used not null for non-extracted sample
        # this container already has a sample inside
<<<<<<< HEAD
        invalid_volume_used = Sample(**create_sample(self.sample_kind_BLOOD, self.valid_individual, self.valid_container,
=======
        invalid_volume_used = Sample(**create_sample(self.valid_individual, self.valid_container,
>>>>>>> 700cd644
                                                     volume_used=Decimal('0.01')))
        with self.assertRaises(ValidationError):
            try:
                invalid_volume_used.full_clean()
            except ValidationError as e:
                self.assertIn('container', e.message_dict)
                raise e

    def test_concentration(self):
        # for DNA or RNA samples concentration cannot be None
        invalid_concentration = Sample(**create_extracted_sample(sample_kind=self.sample_kind_DNA, volume_used=Decimal('0.01'),
                                                                 **self.constants))
        invalid_concentration.concentration = None
        self.assertRaises(ValidationError, invalid_concentration.full_clean)
        self.assertEqual(Sample.objects.count(), 2)

    def test_tissue_source(self):
        # tissue_source can only be specified for DNA and RNA
        invalid_tissue_source = Sample(**create_sample(self.sample_kind_BLOOD, self.valid_individual, self.tube_container,
                                                       tissue_source=Sample.TISSUE_SOURCE_BLOOD))
        with self.assertRaises(ValidationError):
            try:
                invalid_tissue_source.full_clean()
            except ValidationError as e:
                self.assertTrue('tissue_source' in e.message_dict)
                raise e

    def test_negative_volume(self):
        with self.assertRaises(ValidationError):
            try:
<<<<<<< HEAD
                negative_volume_used = Sample.objects.create(**create_extracted_sample(self.sample_kind_DNA, volume_used=Decimal('-0.01'),
=======
                negative_volume_used = Sample.objects.create(**create_extracted_sample(biospecimen_type='DNA', volume_used=Decimal('-0.01'),
>>>>>>> 700cd644
                                                                                       **self.constants))
                negative_volume_used.save()
                SampleLineage.objects.create(parent=self.parent_sample, child=negative_volume_used)
            except ValidationError as e:
                self.assertTrue('volume_used' in e.message_dict)
                raise e


class SampleLineageTest(TestCase):

    def setUp(self):
<<<<<<< HEAD
        self.sample_kind_BLOOD, _ = SampleKind.objects.get_or_create(name="BLOOD")
        self.sample_kind_DNA, _ = SampleKind.objects.get_or_create(name="DNA")
=======
>>>>>>> 700cd644
        # tube rack 8x12
        self.parent_tube_rack = Container.objects.create(**create_container(barcode='R1234567'))
        # tube
        self.tube_container = Container.objects.create(**create_sample_container(kind='tube', name='TestTube02',
                                                                                 barcode='T1234567',
                                                                                 location=self.parent_tube_rack,
                                                                                 coordinates='A01'))

        # individual
        self.valid_individual = Individual.objects.create(**create_individual(individual_name='jdoe'))
        # parent sample container
        self.valid_container = Container.objects.create(**create_sample_container(kind='tube', name='TestTube04',
                                                                                  barcode='TParent01'))

        self.constants = dict(
            individual=self.valid_individual,
            container=self.tube_container,
            tissue_source=Sample.TISSUE_SOURCE_BLOOD
        )

        # create parent samples
<<<<<<< HEAD
        self.parent_sample = Sample.objects.create(**create_sample(sample_kind=self.sample_kind_BLOOD,
                                                                   individual=self.valid_individual,
                                                                   container=self.valid_container,
                                                                   name="test_sample_11"))
        self.parent_sample.save()
        # create child samples
        self.child_sample = Sample.objects.create(**create_extracted_sample(sample_kind=self.sample_kind_DNA,
                                                                            volume_used=Decimal('0.02'),
=======
        self.parent_sample = Sample.objects.create(**create_sample(self.valid_individual, self.valid_container,
                                                                   name="test_sample_11"))
        self.parent_sample.save()
        # create child samples
        self.child_sample = Sample.objects.create(**create_extracted_sample(biospecimen_type='DNA', volume_used=Decimal('0.02'),
>>>>>>> 700cd644
                                                                            **self.constants))
        self.child_sample.save()

    def test_sample_lineage(self):
        sl = SampleLineage.objects.create(parent=self.parent_sample, child=self.child_sample)

        self.assertEqual(self.child_sample.extracted_from.name, "test_sample_11")


class IndividualTest(TestCase):

    def test_individual(self):
        individual = Individual.objects.create(**create_individual(individual_name="jdoe"))
        self.assertEqual(Individual.objects.count(), 1)
        self.assertEqual(str(individual), "jdoe")

    def test_mother_father(self):
        # individual id can't be mother id and can't be father id
        mother = Individual.objects.create(**create_individual(individual_name='janedoe'))
        father = Individual.objects.create(**create_individual(individual_name='johndoe'))
        individual = Individual(**create_individual(individual_name='janedoe', mother=mother))

        with self.assertRaises(ValidationError):
            try:
                individual.full_clean()
            except ValidationError as e:
                self.assertIn('name', e.message_dict)
                raise e

        individual = Individual(**create_individual(individual_name='johndoe', father=father))

        with self.assertRaises(ValidationError):
            try:
                individual.full_clean()
            except ValidationError as e:
                self.assertIn('name', e.message_dict)
                raise e

        # mother and father can't be the same individual
        individual = Individual(**create_individual(individual_name='jdoe', mother=mother, father=mother))

        with self.assertRaises(ValidationError):
            try:
                individual.full_clean()
            except ValidationError as e:
                for mf in ('mother', 'father'):
                    self.assertIn(mf, e.message_dict)
                raise e

    def test_pedigree(self):
        # pedigree must match for trio
        mother = Individual.objects.create(**create_individual(individual_name='janedoe', pedigree='p1'))
        father = Individual.objects.create(**create_individual(individual_name='johndoe', pedigree='p1'))

        with self.assertRaises(ValidationError):
            try:
                Individual.objects.create(**create_individual(individual_name='jimdoe', mother=mother, father=father,
                                                              pedigree='p2'))
            except ValidationError as e:
                self.assertIn("pedigree", e.message_dict)
                raise e<|MERGE_RESOLUTION|>--- conflicted
+++ resolved
@@ -2,11 +2,7 @@
 from django.core.exceptions import ObjectDoesNotExist, ValidationError
 from django.test import TestCase
 from ..containers import NON_SAMPLE_CONTAINER_KINDS
-<<<<<<< HEAD
 from ..models import Container, Sample, Individual, SampleKind, SampleLineage
-=======
-from ..models import Container, Sample, Individual, SampleLineage
->>>>>>> 700cd644
 from .constants import (
     create_container,
     create_individual,
@@ -213,18 +209,11 @@
         with self.assertRaises(ValidationError):
             try:
                 s = Sample.objects.create(**create_extracted_sample(
-<<<<<<< HEAD
                     self.sample_kind_DNA,
                     volume_used=Decimal('0.01'),
                     **{**self.constants, "tissue_source": ""}
                 ))
                 s.save()
-=======
-                    biospecimen_type='DNA',
-                    volume_used=Decimal('0.01'),
-                    **{**self.constants, "tissue_source": ""}
-                ))
->>>>>>> 700cd644
                 SampleLineage.objects.create(parent=self.parent_sample, child=s)
             except ValidationError as e:
                 self.assertIn("tissue_source", e.message_dict)
@@ -233,11 +222,7 @@
     def test_original_sample(self):
         with self.assertRaises(ValidationError):
             try:
-<<<<<<< HEAD
                 s = Sample.objects.create(**create_extracted_sample(sample_kind=self.sample_kind_DNA,
-=======
-                s = Sample.objects.create(**create_extracted_sample(biospecimen_type='DNA',
->>>>>>> 700cd644
                                                                     volume_used=Decimal('0.01'),
                                                                     container=self.tube_container,
                                                                     individual=self.valid_individual,
@@ -260,21 +245,12 @@
 
     def test_sample_kind(self):
         # extracted sample can be only of type DNA or RNA
-<<<<<<< HEAD
         invalid_sample_kind = Sample(**create_extracted_sample(sample_kind=self.sample_kind_BLOOD, volume_used=Decimal('0.01'),
                                                                **{**self.constants, "tissue_source": ""}))
         invalid_sample_kind.save()
         with self.assertRaises(ValidationError):
             try:
                 SampleLineage.objects.create(parent=self.parent_sample, child=invalid_sample_kind)
-=======
-        invalid_biospecimen = Sample(**create_extracted_sample(biospecimen_type='BLOOD', volume_used=Decimal('0.01'),
-                                                               **{**self.constants, "tissue_source": ""}))
-        invalid_biospecimen.save()
-        with self.assertRaises(ValidationError):
-            try:
-                SampleLineage.objects.create(parent=self.parent_sample, child=invalid_biospecimen)
->>>>>>> 700cd644
             except ValidationError as e:
                 self.assertIn('tissue_source', e.message_dict)
                 raise e
@@ -293,11 +269,9 @@
 
         # WARNING !!! Removed testing for volume_used not null for non-extracted sample
         # this container already has a sample inside
-<<<<<<< HEAD
-        invalid_volume_used = Sample(**create_sample(self.sample_kind_BLOOD, self.valid_individual, self.valid_container,
-=======
-        invalid_volume_used = Sample(**create_sample(self.valid_individual, self.valid_container,
->>>>>>> 700cd644
+        invalid_volume_used = Sample(**create_sample(sample_kind=self.sample_kind_BLOOD,
+                                                     individual=self.valid_individual,
+                                                     container=self.valid_container,
                                                      volume_used=Decimal('0.01')))
         with self.assertRaises(ValidationError):
             try:
@@ -328,11 +302,8 @@
     def test_negative_volume(self):
         with self.assertRaises(ValidationError):
             try:
-<<<<<<< HEAD
-                negative_volume_used = Sample.objects.create(**create_extracted_sample(self.sample_kind_DNA, volume_used=Decimal('-0.01'),
-=======
-                negative_volume_used = Sample.objects.create(**create_extracted_sample(biospecimen_type='DNA', volume_used=Decimal('-0.01'),
->>>>>>> 700cd644
+                negative_volume_used = Sample.objects.create(**create_extracted_sample(sample_kind=self.sample_kind_DNA,
+                                                                                       volume_used=Decimal('-0.01'),
                                                                                        **self.constants))
                 negative_volume_used.save()
                 SampleLineage.objects.create(parent=self.parent_sample, child=negative_volume_used)
@@ -344,11 +315,8 @@
 class SampleLineageTest(TestCase):
 
     def setUp(self):
-<<<<<<< HEAD
         self.sample_kind_BLOOD, _ = SampleKind.objects.get_or_create(name="BLOOD")
         self.sample_kind_DNA, _ = SampleKind.objects.get_or_create(name="DNA")
-=======
->>>>>>> 700cd644
         # tube rack 8x12
         self.parent_tube_rack = Container.objects.create(**create_container(barcode='R1234567'))
         # tube
@@ -370,7 +338,6 @@
         )
 
         # create parent samples
-<<<<<<< HEAD
         self.parent_sample = Sample.objects.create(**create_sample(sample_kind=self.sample_kind_BLOOD,
                                                                    individual=self.valid_individual,
                                                                    container=self.valid_container,
@@ -379,13 +346,6 @@
         # create child samples
         self.child_sample = Sample.objects.create(**create_extracted_sample(sample_kind=self.sample_kind_DNA,
                                                                             volume_used=Decimal('0.02'),
-=======
-        self.parent_sample = Sample.objects.create(**create_sample(self.valid_individual, self.valid_container,
-                                                                   name="test_sample_11"))
-        self.parent_sample.save()
-        # create child samples
-        self.child_sample = Sample.objects.create(**create_extracted_sample(biospecimen_type='DNA', volume_used=Decimal('0.02'),
->>>>>>> 700cd644
                                                                             **self.constants))
         self.child_sample.save()
 
