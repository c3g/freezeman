from django import forms
from django.conf import settings
from django.contrib import admin
from django.templatetags.static import static
from django.utils.html import format_html

from .containers import ContainerSpec, PARENT_CONTAINER_KINDS
from .models import (
    Container,
    ContainerMove,
    ContainerRename,
    ExperimentRun,
    Sample,
    SampleKind,
    SampleLineage,
    SampleUpdate,
    ExtractedSample,
    TransferredSample,
    Individual,
    Protocol,
    ImportedFile,
)
from .resources import (
    ContainerResource,
    ContainerMoveResource,
    ContainerRenameResource,
    ExperimentRunResource,
    SampleResource,
    SampleKindResource,
    SampleUpdateResource,
    ExtractionResource,
    TransferResource,
    IndividualResource,
    ProtocolResource,
)
from .template_paths import (
    CONTAINER_CREATION_TEMPLATE,
    CONTAINER_MOVE_TEMPLATE,
    CONTAINER_RENAME_TEMPLATE,
    EXPERIMENT_INFINIUM_TEMPLATE,
    SAMPLE_EXTRACTION_TEMPLATE,
    SAMPLE_SUBMISSION_TEMPLATE,
    SAMPLE_UPDATE_TEMPLATE,
    SAMPLE_TRANSFER_TEMPLATE,
)
from .utils_admin import AggregatedAdmin, CustomImportMixin, ExportVersionAdmin

from .utils import (
    float_to_decimal,
)

# Set site header to the actual name of the application
admin.site.site_header = "FreezeMan"


class ContainerForm(forms.ModelForm):
    class Meta:
        model = Container
        exclude = ()

    def __init__(self, *args, **kwargs):
        super().__init__(*args, **kwargs)

        if kwargs.get("instance"):
            # If we're in edit mode
            self.fields["location"].queryset = Container.objects.filter(
                kind__in=tuple(
                    c.container_kind_id for c in ContainerSpec.container_specs
                    if c.can_hold_kind(self.instance.kind)
                )
            )
            return

        self.fields["location"].queryset = Container.objects.filter(kind__in=PARENT_CONTAINER_KINDS)


@admin.register(Container)
class ContainerAdmin(AggregatedAdmin):
    form = ContainerForm
    resource_class = ContainerResource

    list_display = (
        "barcode",
        "name",
        "kind",
        "location",
        "coordinates"
    )

    list_select_related = (
        "location",
    )

    list_filter = (
        "kind",
    )

    search_fields = (
        "name",
        "barcode",
    )

    fieldsets = (
        (None, {"fields": ("kind", "name", "barcode")}),
        ("Parent container", {
            "fields": ("location", "coordinates"),
            "classes": ("parent_fieldset",),
        }),
        ("Additional information", {"fields": ("comment",)}),
        ("Update information", {"fields": ("update_comment",)}),
    )

    def changelist_view(self, request, extra_context=None):
        extra_context = extra_context or {}
        # glob doesn't work with static
        # all_files = glob.glob(static("submission_templates/Container_creation*.xlsx"))
        extra_context['submission_template'] = CONTAINER_CREATION_TEMPLATE
        return super().changelist_view(request, extra_context=extra_context,)


class VolumeHistoryWidget(forms.widgets.HiddenInput):
    class Media:
        js = (static("fms_core/volume_history_widget.js"),)

    def __init__(self, attrs=None):
        super().__init__({
            **(attrs or {}),
            "data-volume-history": "true",
        })


class SampleForm(forms.ModelForm):
    class Meta:
        model = Sample
        exclude = ()

    def __init__(self, *args, **kwargs):
        super().__init__(*args, **kwargs)


@admin.register(Sample)
class SampleAdmin(AggregatedAdmin):
    form = SampleForm
    resource_class = SampleResource

    list_display = (
        "sample_kind",
        "name",
        "alias",
        "individual",
        "container",
        "coordinates",
        "volume",
        "concentration",
        "is_depleted",
    )

    list_select_related = (
        "sample_kind",
        "individual",
        "container",
    )

    list_filter = (
        "sample_kind",
        "depleted",
    )

    search_fields = (
        "name",
        "alias",
        "container__barcode",
    )

    fieldsets = (
        (None, {"fields": ("sample_kind", "name", "alias", "individual", "creation_date", "collection_site")}),
        ("Quantity Information", {"fields": ("volume", "concentration", "depleted")}),
        ("Location", {"fields": ("container", "coordinates")}),
        ("Additional Information", {"fields": ("experimental_group", "tissue_source", "phenotype", "comment")}),
        ("Update information", {"fields": ("update_comment",)}),
    )

    def has_delete_permission(self, request, obj=None):
        return not (obj and (obj.parents or obj.children))

    def changelist_view(self, request, extra_context=None):
        return super().changelist_view(request, extra_context={
            **(extra_context or {}),
            "submission_template": SAMPLE_SUBMISSION_TEMPLATE,
        })

    def save_model(self, request, obj, form, change):
        super().save_model(request, obj, form, change)


@admin.register(ExtractedSample)
class ExtractedSampleAdmin(CustomImportMixin, admin.ModelAdmin):
    resource_class = ExtractionResource
    actions = None
    list_display_links = None

    def changelist_view(self, request, extra_context=None):
        return super().changelist_view(request, extra_context={
            "title": "Import extracted samples",
            "submission_template": SAMPLE_EXTRACTION_TEMPLATE,
        })

    def has_add_permission(self, request):
        return False

    def has_delete_permission(self, request, obj=None):
        return False

@admin.register(TransferredSample)
class TransferredSampleAdmin(CustomImportMixin, admin.ModelAdmin):
    resource_class = TransferResource
    actions = None
    list_display_links = None

    def changelist_view(self, request, extra_context=None):
        return super().changelist_view(request, extra_context={
            "title": "Import transferred samples",
            "submission_template": SAMPLE_TRANSFER_TEMPLATE,
        })

    def has_add_permission(self, request):
        return False

    def has_delete_permission(self, request, obj=None):
        return False


class SampleKindForm(forms.ModelForm):
    class Meta:
        model = SampleKind
        exclude = ()

    def __init__(self, *args, **kwargs):
        super().__init__(*args, **kwargs)

        if kwargs.get("instance"):
            # If we're in edit mode
            return


@admin.register(SampleKind)
class SampleKindAdmin(AggregatedAdmin):
    form = SampleKindForm
    resource_class = SampleKindResource

    list_display = (
        "name",
        "molecule_ontology_curie"
    )

    list_filter = (
        "name",
        "molecule_ontology_curie"
    )

    search_fields = (
        "name",
        "molecule_ontology_curie"
    )

    fieldsets = (
        (None, {"fields": ("name", "molecule_ontology_curie")}),
    )


class IndividualForm(forms.ModelForm):
    class Meta:
        model = Individual
        exclude = ()

    def __init__(self, *args, **kwargs):
        super().__init__(*args, **kwargs)

        if kwargs.get("instance"):
            parent_queryset = Individual.objects.filter(taxon=self.instance.taxon).exclude(name=self.instance.name)
            self.fields["mother"].queryset = parent_queryset
            self.fields["father"].queryset = parent_queryset


@admin.register(Individual)
class IndividualAdmin(ExportVersionAdmin):
    form = IndividualForm
    resource_class = IndividualResource

    list_display = (
        "name",
        "taxon",
        "sex",
        "pedigree",
        "mother",
        "father",
        "cohort",
    )

    list_select_related = (
        "mother",
        "father",
    )

    list_filter = (
        "taxon",
        "sex",
    )

    search_fields = (
        "name",
        "pedigree",
        "cohort",
    )


@admin.register(ContainerMove)
class ContainerMoveAdmin(CustomImportMixin, admin.ModelAdmin):
    resource_class = ContainerMoveResource
    actions = None
    list_display_links = None

    def changelist_view(self, request, extra_context=None):
        return super().changelist_view(request, extra_context={
            "title": "Move Containers",
            "submission_template": CONTAINER_MOVE_TEMPLATE,
        })

    def get_queryset(self, request):
        # TODO: Return subset of samples which have been moved or something
        return super().get_queryset(request).filter(barcode__isnull=True)  # empty

    def has_add_permission(self, request):
        return False


@admin.register(ContainerRename)
class ContainerRenameAdmin(CustomImportMixin, admin.ModelAdmin):
    resource_class = ContainerRenameResource
    actions = None
    list_display_links = None

    def changelist_view(self, request, extra_context=None):
        return super().changelist_view(request, extra_context={
            "title": "Rename Containers",
            "submission_template": CONTAINER_RENAME_TEMPLATE,
        })

    def get_queryset(self, request):
        return super().get_queryset(request).filter(barcode__isnull=True)  # empty

    def has_add_permission(self, request):
        return False


@admin.register(SampleUpdate)
class SampleUpdateAdmin(CustomImportMixin, admin.ModelAdmin):
    resource_class = SampleUpdateResource
    actions = None
    list_display_links = None

    def changelist_view(self, request, extra_context=None):
        return super().changelist_view(request, extra_context={
            "title": "Update Samples",
            "submission_template": SAMPLE_UPDATE_TEMPLATE,
        })

    def get_queryset(self, request):
        # TODO: Return subset of samples which have updates or something
        return super().get_queryset(request).filter(container__isnull=True)  # empty

    def has_add_permission(self, request):
        return False

    def has_delete_permission(self, request, obj=None):
        return False

class ExperimentRunForm(forms.ModelForm):
    class Meta:
        model = ExperimentRun
        exclude = ()

    def __init__(self, *args, **kwargs):
        super().__init__(*args, **kwargs)

        if kwargs.get("instance"):
            # If we're in edit mode
            return

@admin.register(ExperimentRun)
<<<<<<< HEAD
class ExperimentRunAdmin(CustomImportMixin, admin.ModelAdmin):
    resource_class = ExperimentRunResource
=======
class ExperimentRunAdmin(admin.ModelAdmin):
>>>>>>> 41b1362c
    form = ExperimentRunForm

    list_display = (
        "id",
        "instrument",
        "experiment_type",
        "container"
    )

    list_select_related = (
        "instrument",
        "experiment_type",
        "container",
    )

    list_filter = (
        "instrument__name",
        "experiment_type__workflow",
    )

    search_fields = (
        "container__barcode",
    )

    fieldsets = (
        (None, {"fields": ["start_date", "container", "instrument", "experiment_type"]}),
    )

<<<<<<< HEAD
    def changelist_view(self, request, extra_context=None):
        return super().changelist_view(request, extra_context={
            "title": "Experiment run submission",
            "submission_template": EXPERIMENT_INFINIUM_TEMPLATE,
        })

    def get_queryset(self, request):
        return super().get_queryset(request) # empty

=======
>>>>>>> 41b1362c
    def has_add_permission(self, request):
        return False

    def has_delete_permission(self, request, obj=None):
        return False



class ProtocolForm(forms.ModelForm):
    class Meta:
        model = Protocol
        exclude = ()

    def __init__(self, *args, **kwargs):
        super().__init__(*args, **kwargs)

        if kwargs.get("instance"):
            # If we're in edit mode
            return


@admin.register(Protocol)
class ProtocolAdmin(ExportVersionAdmin):
    form = ProtocolForm
    resource_class = ProtocolResource


    list_display = (
        "name",
    )

    search_fields = (
        "name",
    )

    fieldsets = (
        (None, {"fields": ("name",)}),
    )



@admin.register(ImportedFile)
class ImportedFileAdmin(admin.ModelAdmin):
    actions = None
    list_display_links = None

    list_display = [
        "file"
    ]

    # noinspection PyMethodMayBeStatic
    def file(self, obj):
        return format_html('<a href="{}">{}</a>', f"{settings.MEDIA_URL}uploads/{obj.filename}", obj.filename)

    def has_add_permission(self, request):
        return False

    def has_delete_permission(self, request, obj=None):
        return False<|MERGE_RESOLUTION|>--- conflicted
+++ resolved
@@ -388,12 +388,8 @@
             return
 
 @admin.register(ExperimentRun)
-<<<<<<< HEAD
 class ExperimentRunAdmin(CustomImportMixin, admin.ModelAdmin):
     resource_class = ExperimentRunResource
-=======
-class ExperimentRunAdmin(admin.ModelAdmin):
->>>>>>> 41b1362c
     form = ExperimentRunForm
 
     list_display = (
@@ -422,7 +418,6 @@
         (None, {"fields": ["start_date", "container", "instrument", "experiment_type"]}),
     )
 
-<<<<<<< HEAD
     def changelist_view(self, request, extra_context=None):
         return super().changelist_view(request, extra_context={
             "title": "Experiment run submission",
@@ -432,13 +427,12 @@
     def get_queryset(self, request):
         return super().get_queryset(request) # empty
 
-=======
->>>>>>> 41b1362c
-    def has_add_permission(self, request):
-        return False
-
-    def has_delete_permission(self, request, obj=None):
-        return False
+
+    def has_add_permission(self, request):
+        return True
+
+    def has_delete_permission(self, request, obj=None):
+        return True
 
 
 
