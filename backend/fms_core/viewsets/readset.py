--- conflicted
+++ resolved
@@ -23,8 +23,8 @@
     filterset_fields = {
         **_readset_filterset_fields
     }
+    ordering = ["id"]
 
-<<<<<<< HEAD
     def get_serializer_class(self):
         with_metrics = self.request.query_params.get("withMetrics", False)
         if(with_metrics):
@@ -49,7 +49,4 @@
         except Exception as err:
             raise ValidationError(err)
 
-        return Response(serializer.data)
-=======
-    ordering = ["id"]
->>>>>>> b3a7de85
+        return Response(serializer.data)