from collections import Counter

from django.db.models import Count, Q, F, Prefetch

from rest_framework import viewsets
from rest_framework.decorators import action
from rest_framework.response import Response

from fms_core.containers import PARENT_CONTAINER_KINDS, SAMPLE_CONTAINER_KINDS
from fms_core.models import Container, Sample
from fms_core.filters import ContainerFilter

from fms_core.template_importer.importers import ContainerCreationImporter, ContainerRenameImporter, ContainerMoveImporter

from fms_core.serializers import (
    ContainerSerializer,
    ContainerExportSerializer,
    SampleSerializer,
)

from fms_core.templates import (
    CONTAINER_CREATION_TEMPLATE,
    CONTAINER_MOVE_TEMPLATE,
    CONTAINER_RENAME_TEMPLATE,
)

from ._utils import TemplateActionsMixin, TemplatePrefillsMixin, _prefix_keys, versions_detail

from ._constants import (
    _container_filterset_fields,
    _sample_minimal_filterset_fields
)

class ContainerViewSet(viewsets.ModelViewSet, TemplateActionsMixin, TemplatePrefillsMixin):
    queryset = Container.objects.select_related("location").prefetch_related("children",
                          Prefetch('samples', queryset=Sample.objects.order_by('coordinates'))).all()

    serializer_class = ContainerSerializer
    filter_class = ContainerFilter

    template_action_list = [
        {
            "name": "Add Containers",
            "description": "Upload the provided template with up to 100 new containers.",
            "template": [CONTAINER_CREATION_TEMPLATE["identity"]],
            "importer": ContainerCreationImporter,
        },
        {
            "name": "Move Containers",
            "description": "Upload the provided template with up to 100 containers to move.",
            "template": [CONTAINER_MOVE_TEMPLATE["identity"]],
            "importer": ContainerMoveImporter,
        },
        {
            "name": "Rename Containers",
            "description": "Upload the provided template with up to 384 containers to rename.",
            "template": [CONTAINER_RENAME_TEMPLATE["identity"]],
            "importer": ContainerRenameImporter,
        },
    ]

    template_prefill_list = [
<<<<<<< HEAD
        CONTAINER_MOVE_TEMPLATE,
        CONTAINER_RENAME_TEMPLATE
    ]

    template_prefill_list = [
=======
>>>>>>> a881cf8a
        {"template": CONTAINER_MOVE_TEMPLATE},
        {"template": CONTAINER_RENAME_TEMPLATE},
    ]

    def get_renderer_context(self):
        context = super().get_renderer_context()
        if self.action == 'list_export':
            fields = ContainerExportSerializer.Meta.fields
            context['header'] = fields
            context['labels'] = {i: i.replace('_', ' ').capitalize() for i in fields}
        return context

    @action(detail=False, methods=["get"])
    def summary(self, _request):
        """
        Returns summary statistics about the current set of containers in the
        database. Useful for displaying overview information in dashboard
        front-ends and getting quick figures without needing to download actual
        container records.
        """
        return Response({
            "total_count": Container.objects.all().count(),
            "root_count": Container.objects.filter(location_id__isnull=True).count(),
            "kind_counts": {
                c["kind"]: c["kind__count"]
                for c in Container.objects.values("kind").annotate(Count("kind"))
            },
        })

    @action(detail=False, methods=["get"])
    def list_root(self, _request):
        """
        Lists all "root" containers, i.e. containers which are not nested
        within another container and are at the root of the tree.
        """

        # TODO: Can be replaced by ?location__isnull=True query param
        containers_data = Container.objects.filter(location_id__isnull=True).prefetch_related("children", "samples")
        page = self.paginate_queryset(containers_data)
        if page is not None:
            serializer = self.get_serializer(page, many=True)
            return self.get_paginated_response(serializer.data)
        serializer = self.get_serializer(containers_data, many=True)
        return Response(serializer.data)

    @action(detail=False, methods=["get"])
    def search(self, _request):
        """
        Searches for parent containers that match the given query
        """
        search_input = _request.GET.get("q")
        is_parent = _request.GET.get("parent") == 'true'
        is_sample_holding = _request.GET.get("sample_holding") == 'true'

        query = Q(barcode__icontains=search_input)
        query.add(Q(name__icontains=search_input), Q.OR)
        query.add(Q(id__icontains=search_input), Q.OR)
        if is_parent:
            query.add(Q(kind__in=PARENT_CONTAINER_KINDS), Q.AND)
        if is_sample_holding:
            query.add(Q(kind__in=SAMPLE_CONTAINER_KINDS), Q.AND)

        containers_data = Container.objects.filter(query)
        page = self.paginate_queryset(containers_data)
        serializer = self.get_serializer(page, many=True)
        return self.get_paginated_response(serializer.data)

    @action(detail=False, methods=["get"])
    def list_export(self, _request):
        serializer = ContainerExportSerializer(self.filter_queryset(self.get_queryset()), many=True)
        return Response(serializer.data)

    @action(detail=True, methods=["get"])
    def list_children(self, _request, pk=None):
        """
        Lists all containers that are direct children of a specified container.
        """
        # TODO: Can be replaced by ?location=pk query param
        serializer = self.get_serializer(Container.objects.filter(location_id=pk), many=True)
        return Response(serializer.data)


    @action(detail=True, methods=["get"])
    def list_parents(self, _request, pk=None):
        """
        Traverses a container's parent hierarchy and returns a list, in order
        from closest-to-root to the queried container, of all the containers in
        that tree traversal.
        """
        containers = []
        current = Container.objects.get(pk=pk).location
        while current:
            containers.append(current)
            current = current.location
        containers.reverse()
        serializer = self.get_serializer(containers, many=True)
        return Response(serializer.data)

    @action(detail=True, methods=["get"])
    def list_samples(self, _request, pk=None):
        """
        Lists all samples stored in a given container.
        """
        samples = Container.objects.get(pk=pk).samples
        serializer = SampleSerializer(samples, many=True)
        return Response(serializer.data)

    # noinspection PyUnusedLocal
    @action(detail=True, methods=["get"])
    def versions(self, request, pk=None):
        """
        Lists all django_reversion Version objects associated with a container.
        """
        return versions_detail(self.get_object())<|MERGE_RESOLUTION|>--- conflicted
+++ resolved
@@ -60,14 +60,6 @@
     ]
 
     template_prefill_list = [
-<<<<<<< HEAD
-        CONTAINER_MOVE_TEMPLATE,
-        CONTAINER_RENAME_TEMPLATE
-    ]
-
-    template_prefill_list = [
-=======
->>>>>>> a881cf8a
         {"template": CONTAINER_MOVE_TEMPLATE},
         {"template": CONTAINER_RENAME_TEMPLATE},
     ]
