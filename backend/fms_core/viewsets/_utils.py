from datetime import datetime
from typing import Any, Dict, Tuple, Union, List
from tablib import Dataset
from django.db.models import CharField, Func, Value
from django.db import transaction
from wsgiref.util import FileWrapper
from django.http import HttpResponseBadRequest, HttpResponse, StreamingHttpResponse
from django.conf import settings

from rest_framework.decorators import action
from rest_framework.response import Response
from reversion.models import Version

import json
import os

from fms_core import automations
from fms_core.serializers import VersionSerializer
from fms_core.template_prefiller.prefiller import PrefillTemplate, PrefillTemplateFromDict
from fms_core.models import Sample, Protocol, Step, StepSpecification
from fms_core.services.sample_next_step import execute_workflow_action
from fms_core._constants import WorkflowAction
from fms_core.utils import has_errors

def versions_detail(obj):
    versions = Version.objects.get_for_object(obj)
    serializer = VersionSerializer(versions, many=True)
    return Response(serializer.data)


def _prefix_keys(prefix: str, d: Dict[str, Any]) -> Dict[str, Any]:
    return {prefix + k: v for k, v in d.items()}

def _list_keys(d: Dict[str, Any]) -> Dict[str, Any]:
    return [k  for k, v in d.items()]


class FZY(Func):
    template = "%(function)s(%(expressions)s::cstring)"
    function = "fzy"

    def __init__(self, search_term, search_field, **extras):
        super(FZY, self).__init__(
            Value(search_term, output_field=CharField()),
            search_field,
            **extras
        )

class AutomationsMixin:
    # Automation are defined in their workflow step specification.
    # To launch an automation we only require the step id and the parameters from the request are forwarded to the automation.

    @transaction.atomic
    @action(detail=False, methods=["post"])
    def execute_automation(self, request):
        """
        Execute the automation class listed in the step_specification named AutomationClass.
        The request must include a step_id and a filter to identify the samples that are to be moved forward on the workflow.

        Args:
            `self`: Viewset with a queryset containing a sample_id.
            `request`: API request for Automation execution. Include step_id and filters to identify samples.
        Return:
            A dictionary with:
                `result`:  `success`: Success boolean of the automation execution.
                           `data`: Additional data to be returned to the requester. Optional. None if not required.
                `errors`: Error list.
                `warnings`: Warning list.
        """
        errors = {}
        warnings = {}
        result = {"success": False, "data": None}
        step_id = request.POST.get("step_id")
        additional_data = json.loads(request.POST.get("additional_data"))
        if step_id is not None:
            automation_class_name = StepSpecification.objects.filter(step_id=step_id, name="AutomationClass").values_list("value", flat=True)[0]
            if automation_class_name is not None:
                queryset = self.filter_queryset(self.get_queryset())
                sample_ids = queryset.values_list("sample_id", flat=True)
                automation = getattr(automations, automation_class_name)()              # Instantiate
                result, errors, warnings = automation.execute(sample_ids=sample_ids, additional_data=additional_data)    # Execute
                # if no errors move to next worflow step
                if len(errors) == 0:
                    samples = Sample.objects.filter(id__in=sample_ids).all()
                    try:
                        step = Step.objects.get(id=step_id)
                    except Step.DoesNotExist:
                        errors.append(f"No step matches the requested automation step ID {step_id}.")
                    for current_sample in samples:
                        errors_workflow, warnings_workflow = execute_workflow_action(workflow_action=WorkflowAction.NEXT_STEP.label,
                                                                                     step=step,
                                                                                     current_sample=current_sample)
                        errors["workflow"].extend(errors_workflow)
                        warnings["workflow"].extend(warnings_workflow)
                    result["success"] = True
            else:
                errors["Automation Class"] = f"Automation class not found for step ID {step_id}."
        else:
            errors["Step ID"] = f"Missing step ID for automation."

        if has_errors(errors):
            result["success"] = False
            transaction.set_rollback(True)

        results = { 
                "result": result,
                "errors": errors,
                "warnings": warnings,
        }
        return Response(results)
    
class TemplateActionsMixin:
    # When this mixin is used, this list will be overridden to provide a list
    # of template actions for the viewset implementation.
    template_action_list = []

    @classmethod
    def _get_action(cls, request) -> Tuple[bool, Union[str, Tuple[dict, Dataset]]]:
        """
        Gets template action from request data. Requests should be
        multipart/form-data, with two key-value pairs:
            action: index of the template action (based on the list provided by template_actions/)
            template: completed template file with data
        Returns a tuple of:
            bool
                True if an error occurred, False if the request was processed
                to the point of reading the file into a dataset.
            Union[str, Tuple[dict, Dataset]]
                str if an error occured, where the string is the error message.
                Dataset otherwise, with the contents of the uploaded file.
        """

        action_id = request.POST.get("action")
        template_file = request.FILES.get("template")

        if action_id is None or template_file is None:
            return True, "Action or template file not found"

        try:
            action_def = cls.template_action_list[int(action_id)]
        except (KeyError, ValueError):
            # If the action index is out of bounds or not int-castable, return an error.
            return True, f"Action {action_id} not found"

        return False, (action_def, template_file)

    @action(detail=False, methods=["get"])
    def template_actions(self, request):
        """
        Endpoint off of the parent viewset for listing available template
        actions, converting paths to URIs for better RESTyness.
        """
        actions_list = []
        protocol = None
        protocol_id = request.GET.get("protocol")
        if protocol_id:
            protocol = Protocol.objects.filter(id=protocol_id).first()
        for i, action in enumerate(self.template_action_list):  # Make a list out of the actions
            list_templates = []
            for template in action["template"]:
                current_template_protocol_name = template.get("protocol", None)
                if protocol and current_template_protocol_name and protocol.name != current_template_protocol_name:
                    pass
                else:
                    file = template.get("file", None)
                    template["file"] = request.build_absolute_uri(template["file"]) if file is not None else file # Return the file as an URI
                    list_templates.append(template)
            if len(list_templates) > 0:
                action_dict = {}
                action_dict["id"] = i
                for (key, value) in action.items(): # For each action build an dict with the key values other than importer
                    if key != "importer":
                        if key == "template":
                            action_dict[key] = list_templates
                        else:
                            action_dict[key] = value
                actions_list.append(action_dict)
        return Response(actions_list)

    @action(detail=False, methods=["post"])
    def template_check(self, request):
        """
        Checks a template submission without saving any of the data to the
        database. Used to check for errors prior to final submission.
        """

        error, action_data = self._get_action(request)
        if error:
            return HttpResponseBadRequest(json.dumps({"detail": action_data}), content_type="application/json")

        action_def, file = action_data

        importer_instance = action_def["importer"]()

        try:
            result = importer_instance.import_template(file=file, dry_run=True, user=request.user)
        except Exception as e:
            result = {
                'valid': False,
                'base_errors': [{
                    "error": str(e),
                    }],
            }
        return Response(result)


    @action(detail=False, methods=["post"])
    def template_submit(self, request):
        """
        Submits a template action. Should be done only after an initial check,
        since this endpoint does not return any helpful error messages. Will
        save any submitted data to the database unless an error occurs.
        """

        error, action_data = self._get_action(request)
        if error:
            return HttpResponseBadRequest(json.dumps({"detail": action_data}), content_type="application/json")

        action_def, file = action_data

        importer_instance = action_def["importer"]()

        try:
            result = importer_instance.import_template(file=file, dry_run=False, user=request.user)
            if not importer_instance.is_valid:
                return HttpResponseBadRequest(json.dumps({"detail": "Template errors encountered in submission",
                                                          "base_errors": ", ".join(importer_instance.base_errors)}),
                                              content_type="application/json")
        except Exception as e:
            raise(e)

        if result['output_file']:
            try:
                response = HttpResponse(result['output_file']['content'], content_type="application/zip")
                response["Content-Disposition"] = f"attachment; filename={result['output_file']['name']}"
            except Exception as err:
                return HttpResponseBadRequest(
                    json.dumps({"detail": f"Failure to attach the output file to the response."}),
                    content_type="application/json")
        else:
            response = Response(status=204)
        return response

class TemplatePrefillsMixin:
    # When this mixin is used, this list will be overridden to provide a list
    # of templates that uses this viewset for prefilling part of the template
    template_prefill_list = []

    @action(detail=False, methods=["get"])
    def list_prefills(self, request):
        """
        Endpoint off of the parent viewset for listing available template prefills.
        """
        templates_list = []
        protocol = None
        protocol_id = request.GET.get("protocol")
        if protocol_id:
            protocol = Protocol.objects.filter(id=protocol_id).first()
        for i, template in enumerate(self.template_prefill_list):  # Make a list out of the prefilable templates
            current_template_protocol_name = template["template"]["identity"].get("protocol", None)
            if protocol and current_template_protocol_name and protocol.name != current_template_protocol_name:
                pass
            else:
                template_dict = {}
                template_dict["id"] = i
                template_dict["description"] = template["template"]["identity"]["description"]
                template_dict["prefillFields"] = template["template"]["user prefill info"] if ("user prefill info" in template["template"]) else None
                templates_list.append(template_dict)
        return Response(templates_list)

    @action(detail=False, methods=["get"])
    def prefill_template(self, request):
        """
        Endpoint off of the parent viewset for filling up the requested template and returning it.
        """
        template_id = request.GET.get("template")

        try:
            template = self.template_prefill_list[int(template_id)]["template"]
        except (KeyError, ValueError):
            # If the template index is out of bounds or not int-castable, return an error.
            return HttpResponseBadRequest(json.dumps({"detail": f"Template {template_id} not found"}), content_type="application/json")

        queryset = self.filter_queryset(self.get_queryset())
        try:
            filename = "/".join(template["identity"]["file"].split("/")[-2:]) # Remove the /static/ from the served path to search for local path 
            template_path = os.path.join(settings.STATIC_ROOT, filename)

            prefilled_template = PrefillTemplate(template_path, template, queryset)
        except Exception as err:
            return HttpResponseBadRequest(json.dumps({"detail": str(err)}), content_type="application/json")
        
        try:
            response = HttpResponse(content=prefilled_template)
            response["Content-Type"] = "application/ms-excel"
            response["Content-Disposition"] = "attachment; filename=" + template["identity"]["file"]
        except Exception as err:
            return HttpResponseBadRequest(json.dumps({"detail": f"Failure to attach the prefilled template to the response."}), content_type="application/json")
        
        return response


class TemplatePrefillsWithDictMixin(TemplatePrefillsMixin):
    @classmethod
    def _prepare_prefill_dicts(cls, template, queryset, **kwargs) -> List:
        # Virtual method for dicts building. Surdefine in child class to specify.
        return []

    @action(detail=False, methods=["get"])
    def prefill_template(self, request):
        """
        Endpoint off of the parent viewset for filling up the requested template using a field dict and returning it.
        """
        template_id = request.GET.get("template")
        user_prefill_data = json.loads(request.GET.get("user_prefill_data"))
<<<<<<< HEAD
        placement_data = json.loads(request.GET.get("placement_data"))
        print(placement_data)
=======
        placement_data = json.loads(request.GET.get("placement_data")) if request.GET.get("placement_data") is not None else None

>>>>>>> 15c12003
        try:
            template = self.template_prefill_list[int(template_id)]["template"]
        except (KeyError, ValueError):
            # If the template index is out of bounds or not int-castable, return an error.
            return HttpResponseBadRequest(json.dumps({"detail": f"Template {template_id} not found"}), content_type="application/json")

        queryset = self.filter_queryset(self.get_queryset())
        if not user_prefill_data and not template["prefill info"]:
            return HttpResponseBadRequest(json.dumps({"detail": f"No prefilling available for current template."}), content_type="application/json")
        else:
            try:
                rows_dicts = self._prepare_prefill_dicts(template, queryset, user_prefill_data, placement_data)
                prefilled_template = PrefillTemplateFromDict(template, rows_dicts)
            except Exception as err:
                return HttpResponseBadRequest(json.dumps({"detail": str(err)}), content_type="application/json")
            
            try:
                response = HttpResponse(content=prefilled_template)
                response["Content-Type"] = "application/ms-excel"
                response["Content-Disposition"] = "attachment; filename=" + template["identity"]["file"]
            except Exception as err:
                return HttpResponseBadRequest(json.dumps({"detail": f"Failure to attach the prefilled template to the response."}), content_type="application/json")
            
            return response

class TemplatePrefillsLabWorkMixin(TemplatePrefillsWithDictMixin):
    @classmethod
    def _prepare_prefill_dicts(cls, template, queryset, user_prefill_data, placement_data) -> List:
        
        def default_prefilling(sample_id: int, template, user_prefill_data):
            sample_row_dict = {}
            # Use sample to extract the sample information guided by the template definition prefill info.
            sample = Sample.objects.get(id=sample_id)
            for _, column_name, _, attribute in template["prefill info"]:
                value = getattr(sample, attribute)
                sample_row_dict[column_name] = value
            # Insert user inputted info to prefill template
            if user_prefill_data:
                for column_name, value in user_prefill_data.items():
                    sample_row_dict[column_name] = value
            return sample_row_dict

        TEMP_BATCH_PREFIX = "CHANGE ME "
        # Create the dictionnary used for prefilling using template definition and step specs. Tolerate templates with 2 sheets max.
        dict_sheets_rows_dicts = {sheet["name"]: [] for sheet in template["sheets info"]} # Initialize each sheet list

        # Dictionary to identify the sample sheet and the batch sheet
        dict_batch_sheet = {sheet.get("batch"): sheet["name"] for sheet in template["sheets info"] if sheet.get("batch", None) is not None}
        extra_sheet_list = [sheet["name"] for sheet in template["sheets info"] if sheet.get("batch", None) is None]
        # Dictionary to map a sheet to its stitch column
        dict_stitch = {sheet["name"]: sheet.get("stitch_column", None) for sheet in template["sheets info"]}
        step_dict = {}
        batch_container_dict = {}
        for sample_id, step_id in queryset.values_list("sample", "step").distinct():
            new_step = False
            new_batch_container = False
            # without placement there is only 1 destination for each sample
            if placement_data is None:
                sample_row_dict = default_prefilling(sample_id, template, user_prefill_data)
                batch_row_dict = {}
                # Use step to extract specifications and attach it to the correct sheet and column
                step = Step.objects.get(id=step_id)
                for spec in step.step_specifications.all():
                    if spec.sheet_name == dict_batch_sheet.get(False, spec.sheet_name): # Sheet defaults to sample sheet
                        sample_row_dict[spec.column_name] = spec.value
                    else:
                        if dict_stitch.get(spec.sheet_name, None):
                            sample_row_dict[dict_stitch[spec.sheet_name]] = step.name # User will need to split batches further if needed
                        if not step_dict.get(step.id, None):
                            if dict_stitch.get(spec.sheet_name, None):
                                batch_row_dict[dict_stitch[spec.sheet_name]] = step.name # User will need to split batches further if needed
                            batch_row_dict[spec.column_name] = spec.value
                            new_step = True
                if new_step:
                    step_dict[step.id] = step
                # Append current rows to the dict for the sample sheet
                dict_sheets_rows_dicts[dict_batch_sheet[False]].append(sample_row_dict)
                # Append current rows to the dict for the extra sheets
                for sheet_name in extra_sheet_list:
                    dict_sheets_rows_dicts[sheet_name].append(sample_row_dict) # make sure there is no duplicate in column name or this would cause issues
                if batch_row_dict:
                    dict_sheets_rows_dicts[dict_batch_sheet[True]].append(batch_row_dict)

            # Insert placement information for prefill template to wllo multiple destination during prefilling
            else:
                sample_id = str(sample_id)
                for placement in placement_data[sample_id]:
                    # for each placement collect basic prefilling
                    sample_row_dict = default_prefilling(sample_id, template, user_prefill_data)
                    batch_row_dict = {}

                    for sheet_name, column_name, identifier in template["placement info"]:
                        if sheet_name == dict_batch_sheet.get(False, sheet_name): # Sheet defaults to sample sheet
                            sample_row_dict[column_name] = placement[identifier]
                        else:
                            if dict_stitch.get(sheet_name, None):
                                sample_row_dict[dict_stitch[sheet_name]] = TEMP_BATCH_PREFIX + placement["container_barcode"]
                            if not batch_container_dict.get(placement["container_barcode"], None):
                                if dict_stitch.get(sheet_name, None):
                                    batch_row_dict[dict_stitch[sheet_name]] = TEMP_BATCH_PREFIX + placement["container_barcode"]
                                batch_row_dict[column_name] = placement[identifier]
                                new_batch_container = True
                    if new_batch_container:
                        batch_container_dict[placement["container_barcode"]] = placement["container_barcode"]
                    # Use step to extract specifications and attach it to the correct sheet and column
                    step = Step.objects.get(id=step_id)
                    for spec in step.step_specifications.all():
                        if spec.sheet_name == dict_batch_sheet.get(False, spec.sheet_name): # Sheet defaults to sample sheet
                            sample_row_dict[spec.column_name] = spec.value
                        else:
                            if dict_stitch.get(spec.sheet_name, None) and sample_row_dict.get(dict_stitch[spec.sheet_name]) is None:
                                sample_row_dict[dict_stitch[spec.sheet_name]] = step.name # User will need to split batches further if needed
                            if not step_dict.get(step.id, None):
                                if dict_stitch.get(spec.sheet_name, None) and sample_row_dict.get(dict_stitch[spec.sheet_name]) == step.name:
                                    batch_row_dict[dict_stitch[spec.sheet_name]] = step.name # User will need to split batches further if needed
                                batch_row_dict[spec.column_name] = spec.value
                                new_step = True
                    if new_step:
                        step_dict[step.id] = step
                    # Append current rows to the dict for the sample sheet
                    dict_sheets_rows_dicts[dict_batch_sheet[False]].append(sample_row_dict)
                    # Append current rows to the dict for the extra sheets
                    for sheet_name in extra_sheet_list:
                        dict_sheets_rows_dicts[sheet_name].append(sample_row_dict) # make sure there is no duplicate in column name or this would cause issues
                    if batch_row_dict:
                        dict_sheets_rows_dicts[dict_batch_sheet[True]].append(batch_row_dict)

        return [dict_sheets_rows_dicts[sheet["name"]] for sheet in template["sheets info"]]<|MERGE_RESOLUTION|>--- conflicted
+++ resolved
@@ -313,13 +313,8 @@
         """
         template_id = request.GET.get("template")
         user_prefill_data = json.loads(request.GET.get("user_prefill_data"))
-<<<<<<< HEAD
-        placement_data = json.loads(request.GET.get("placement_data"))
-        print(placement_data)
-=======
         placement_data = json.loads(request.GET.get("placement_data")) if request.GET.get("placement_data") is not None else None
 
->>>>>>> 15c12003
         try:
             template = self.template_prefill_list[int(template_id)]["template"]
         except (KeyError, ValueError):
