from django.utils import timezone
from rest_framework import viewsets
from fms_core.models.dataset_file import DatasetFile
from fms_core.serializers import DatasetFileSerializer

from ._utils import _list_keys
from ._constants import _dataset_file_filterset_fields

class DatasetFileViewSet(viewsets.ModelViewSet):
    queryset = DatasetFile.objects.all()
    serializer_class = DatasetFileSerializer

    ordering_fields = (
        *_list_keys(_dataset_file_filterset_fields),
    )

    filterset_fields = {
        **_dataset_file_filterset_fields,
<<<<<<< HEAD
    }
=======
    }

    ordering = ["id"]

    def update(self, request, *args, **kwargs):
        release_status = request.data.get("release_status")
        validation_status = request.data.get("validation_status")
        if release_status is not None:
            request.data["release_status_timestamp"] = timezone.now()
        if validation_status is not None:
            request.data["validation_status_timestamp"] = timezone.now()
        return super().update(request, *args, **kwargs)
>>>>>>> b3a7de85
<|MERGE_RESOLUTION|>--- conflicted
+++ resolved
@@ -16,19 +16,6 @@
 
     filterset_fields = {
         **_dataset_file_filterset_fields,
-<<<<<<< HEAD
-    }
-=======
     }
 
-    ordering = ["id"]
-
-    def update(self, request, *args, **kwargs):
-        release_status = request.data.get("release_status")
-        validation_status = request.data.get("validation_status")
-        if release_status is not None:
-            request.data["release_status_timestamp"] = timezone.now()
-        if validation_status is not None:
-            request.data["validation_status_timestamp"] = timezone.now()
-        return super().update(request, *args, **kwargs)
->>>>>>> b3a7de85
+    ordering = ["id"]