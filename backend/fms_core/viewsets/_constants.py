from typing import Dict, List
from ._utils import _prefix_keys


FREE_TEXT_FILTERS = ["contains", "icontains", "startswith"]
CATEGORICAL_FILTERS = ["exact", "in"]
CATEGORICAL_FILTERS_LOOSE = [*CATEGORICAL_FILTERS, *FREE_TEXT_FILTERS]
FK_FILTERS = CATEGORICAL_FILTERS
PK_FILTERS = ["in"]
NULLABLE_FK_FILTERS = [*FK_FILTERS, "isnull"]
SCALAR_FILTERS = ["exact", "lt", "lte", "gt", "gte"]
DATE_FILTERS = [*SCALAR_FILTERS, "year", "month", "week", "week_day", "day"]

FiltersetFields = Dict[str, List[str]]

_container_filterset_fields: FiltersetFields = {
    "id": PK_FILTERS,
    "name": FREE_TEXT_FILTERS,
    "barcode": FREE_TEXT_FILTERS,
    "kind": CATEGORICAL_FILTERS,
    "coordinates": FREE_TEXT_FILTERS,
    "comment": FREE_TEXT_FILTERS,
    "update_comment": FREE_TEXT_FILTERS,
    "location": NULLABLE_FK_FILTERS,
}

_taxon_filterset_fields: FiltersetFields = {
    "id": PK_FILTERS,
    "name": CATEGORICAL_FILTERS_LOOSE,
    "ncbi_id": PK_FILTERS,
}

_reference_genome_filterset_fields: FiltersetFields = {
    "id": PK_FILTERS,
    "assembly_name": CATEGORICAL_FILTERS_LOOSE,
    "synonym": CATEGORICAL_FILTERS_LOOSE,
    "genbank_id": CATEGORICAL_FILTERS_LOOSE,
    "refseq_id": CATEGORICAL_FILTERS_LOOSE,
    "size": SCALAR_FILTERS,
    **_prefix_keys("taxon__", _taxon_filterset_fields),
}

_individual_filterset_fields: FiltersetFields = {
    "id": PK_FILTERS,
    "name": CATEGORICAL_FILTERS_LOOSE,
    "sex": CATEGORICAL_FILTERS,
    "pedigree": CATEGORICAL_FILTERS_LOOSE,
    "cohort": CATEGORICAL_FILTERS_LOOSE,
    "mother": NULLABLE_FK_FILTERS,
    "father": NULLABLE_FK_FILTERS,
    **_prefix_keys("taxon__", _taxon_filterset_fields),
    **_prefix_keys("reference_genome__", _reference_genome_filterset_fields),
}

_user_filterset_fields: FiltersetFields = {
    "id": PK_FILTERS,
    "username": FREE_TEXT_FILTERS,
    "email": FREE_TEXT_FILTERS,
}

_group_filterset_fields: FiltersetFields = {
    "name": FREE_TEXT_FILTERS,
}

_sample_kind_filterset_fields: FiltersetFields = {
    "id": PK_FILTERS,
    "name": CATEGORICAL_FILTERS_LOOSE,
}

_project_minimal_filterset_fields: FiltersetFields = {
    "id": PK_FILTERS,
    "name": CATEGORICAL_FILTERS_LOOSE,
}

_sample_filterset_fields: FiltersetFields = {
    "id": PK_FILTERS,
    "name": CATEGORICAL_FILTERS_LOOSE,
    "volume": SCALAR_FILTERS,
    "concentration": SCALAR_FILTERS,
    "depleted": ["exact"],
    "creation_date": DATE_FILTERS,
    "coordinates": FREE_TEXT_FILTERS,
    "comment": FREE_TEXT_FILTERS,

    "container": FK_FILTERS,  # PK
    "derived_samples__biosample__collection_site": FREE_TEXT_FILTERS,
    **_prefix_keys("container__", _container_filterset_fields),
    **_prefix_keys("derived_samples__project__", _project_minimal_filterset_fields),
    **_prefix_keys("derived_samples__biosample__individual__", _individual_filterset_fields),
    **_prefix_keys("derived_samples__sample_kind__", _sample_kind_filterset_fields),
}

_sample_minimal_filterset_fields: FiltersetFields = {
    "id": PK_FILTERS,
    "name": CATEGORICAL_FILTERS_LOOSE,
}

_sample_metadata_filterset_fields: FiltersetFields = {
    "biosample__id": FK_FILTERS,
}

_protocol_filterset_fields: FiltersetFields = {
    "id": PK_FILTERS,
    "name": CATEGORICAL_FILTERS_LOOSE,
}

_process_filterset_fields: FiltersetFields = {
    "id": PK_FILTERS,
    "parent_process": FK_FILTERS,
}

_process_measurement_filterset_fields: FiltersetFields = {
    "id": PK_FILTERS,
    "source_sample": FK_FILTERS,
    "execution_date": DATE_FILTERS,
    "volume_used": SCALAR_FILTERS,
    "comment": FREE_TEXT_FILTERS,
    "process": FK_FILTERS,
    **_prefix_keys("process__protocol__", _protocol_filterset_fields),
    **_prefix_keys("source_sample__", _sample_minimal_filterset_fields),
    **_prefix_keys("lineage__child__", _sample_minimal_filterset_fields),
}

_instrument_filterset_fields: FiltersetFields = {
    "id": PK_FILTERS,
    "name": CATEGORICAL_FILTERS_LOOSE,
}

_instrument_type_filterset_fields: FiltersetFields = {
    "id": PK_FILTERS,
    "type": CATEGORICAL_FILTERS_LOOSE,
}

_run_type_filterset_fields: FiltersetFields = {
    "id": PK_FILTERS,
    "name": CATEGORICAL_FILTERS_LOOSE,
}

_experiment_run_filterset_fields: FiltersetFields = {
    "id": PK_FILTERS,
    "name": CATEGORICAL_FILTERS_LOOSE,
    "start_date": DATE_FILTERS,
    "run_type": FK_FILTERS,
    "instrument": FK_FILTERS,
    "container": FK_FILTERS,
    "run_processing_launch_date": FK_FILTERS,

    **_prefix_keys("container__", _container_filterset_fields),
    **_prefix_keys("instrument__type__", _instrument_type_filterset_fields),
}

_project_filterset_fields: FiltersetFields = {
    "id": PK_FILTERS,
    "name": CATEGORICAL_FILTERS_LOOSE,
    "principal_investigator": CATEGORICAL_FILTERS_LOOSE,
    "requestor_name": CATEGORICAL_FILTERS_LOOSE,
    "status": CATEGORICAL_FILTERS,
    "external_id": CATEGORICAL_FILTERS,
    "external_name": CATEGORICAL_FILTERS,
    **_prefix_keys("project_derived_samples__samples__", _sample_minimal_filterset_fields),
}

_index_filterset_fields: FiltersetFields = {
    "id": PK_FILTERS,
    "name": CATEGORICAL_FILTERS_LOOSE,
    "index_set__name": CATEGORICAL_FILTERS_LOOSE,
    "index_set__id": PK_FILTERS,
    "index_structure__name": CATEGORICAL_FILTERS_LOOSE,
    "sequences_3prime__value": CATEGORICAL_FILTERS_LOOSE,
    "sequences_5prime__value": CATEGORICAL_FILTERS_LOOSE,
}

_sequence_filterset_fields: FiltersetFields = {
    "id": PK_FILTERS,
    "value": CATEGORICAL_FILTERS_LOOSE,
}

_library_type_filterset_fields: FiltersetFields = {
    "id": PK_FILTERS,
    "name": CATEGORICAL_FILTERS_LOOSE,
}

_library_selection_filterset_fields: FiltersetFields = {
    "id": PK_FILTERS,
    "name": CATEGORICAL_FILTERS_LOOSE,
    "target": CATEGORICAL_FILTERS_LOOSE,
}

_platform_filterset_fields: FiltersetFields = {
    "id": PK_FILTERS,
    "name": CATEGORICAL_FILTERS_LOOSE,
}

_imported_file_filterset_fields: FiltersetFields = {
    "id": PK_FILTERS,
    "filename": FREE_TEXT_FILTERS,
}

# library uses a sample queryset. basic fields are sample fields.
_library_filterset_fields: FiltersetFields = {
    "id": PK_FILTERS,
    "name": CATEGORICAL_FILTERS_LOOSE,
    "volume": SCALAR_FILTERS,
    "concentration": SCALAR_FILTERS,
    "depleted": ["exact"],
    "creation_date": DATE_FILTERS,
    "coordinates": FREE_TEXT_FILTERS,

    "container": FK_FILTERS,  # PK
    **_prefix_keys("container__", _container_filterset_fields),

    **_prefix_keys("derived_samples__project__", _project_minimal_filterset_fields),

    "derived_samples__library": FK_FILTERS,  # PK
    **_prefix_keys("derived_samples__library__library_type__", _library_type_filterset_fields),
    **_prefix_keys("derived_samples__library__library_selection__", _library_selection_filterset_fields),
    **_prefix_keys("derived_samples__library__platform__", _platform_filterset_fields),
    **_prefix_keys("derived_samples__library__index__", _index_filterset_fields),
    "derived_samples__library__library_size": SCALAR_FILTERS,
}

_dataset_filterset_fields: FiltersetFields = {
    "id": PK_FILTERS,
    "run_name": CATEGORICAL_FILTERS_LOOSE,
    "external_project_id": CATEGORICAL_FILTERS_LOOSE,
    "lane": CATEGORICAL_FILTERS,
}

_dataset_file_filterset_fields: FiltersetFields = {
    "id": PK_FILTERS,
    "dataset": FK_FILTERS,
    "file_path": CATEGORICAL_FILTERS_LOOSE,
    "sample_name": CATEGORICAL_FILTERS_LOOSE,
    "release_status": CATEGORICAL_FILTERS,
    "release_status_timestamp": DATE_FILTERS,
}

_pooled_sample_filterset_fields: FiltersetFields = {
    "sample__id": PK_FILTERS,
    "derived_sample__project__name": CATEGORICAL_FILTERS_LOOSE,
    "derived_sample__biosample__alias": CATEGORICAL_FILTERS_LOOSE,
    "volume_ratio": SCALAR_FILTERS,
    **_prefix_keys("derived_sample__library__library_type__", _library_type_filterset_fields),
    **_prefix_keys("derived_sample__library__library_selection__", _library_selection_filterset_fields),
    "derived_sample__library__library_size": SCALAR_FILTERS,
    "derived_sample__library__index__name": CATEGORICAL_FILTERS_LOOSE,
    **_prefix_keys("derived_sample__sample_kind__", _sample_kind_filterset_fields),
    "derived_sample__biosample__collection_site": CATEGORICAL_FILTERS_LOOSE,
    "derived_sample__biosample__individual__name": CATEGORICAL_FILTERS_LOOSE,
}

_workflow_filterset_fields: FiltersetFields = {
    "id": PK_FILTERS,
    "name": CATEGORICAL_FILTERS_LOOSE,
    "structure": CATEGORICAL_FILTERS_LOOSE,
}

_study_filterset_fields: FiltersetFields = {
    "id": PK_FILTERS,
    "letter": CATEGORICAL_FILTERS_LOOSE,
    "start": SCALAR_FILTERS,
    "end": SCALAR_FILTERS,
    **_prefix_keys("project__", _project_filterset_fields),
    **_prefix_keys("workflow__", _workflow_filterset_fields),
<<<<<<< HEAD
    **_prefix_keys("reference_genome__", _reference_genome_filterset_fields),
}

_sample_next_step_filterset_fields: FiltersetFields = {
    "id": PK_FILTERS,
    "study__id": PK_FILTERS,
    "step_order__step__protocol__id": PK_FILTERS,
    "step_order__step__id": PK_FILTERS,
    "step_order__step__name": CATEGORICAL_FILTERS_LOOSE,
}

_step_filterset_fields: FiltersetFields = {
    "id": PK_FILTERS,
    "name": CATEGORICAL_FILTERS_LOOSE,
    "protocol_id": PK_FILTERS,
=======
>>>>>>> 3e5764fe
}<|MERGE_RESOLUTION|>--- conflicted
+++ resolved
@@ -262,7 +262,6 @@
     "end": SCALAR_FILTERS,
     **_prefix_keys("project__", _project_filterset_fields),
     **_prefix_keys("workflow__", _workflow_filterset_fields),
-<<<<<<< HEAD
     **_prefix_keys("reference_genome__", _reference_genome_filterset_fields),
 }
 
@@ -278,6 +277,4 @@
     "id": PK_FILTERS,
     "name": CATEGORICAL_FILTERS_LOOSE,
     "protocol_id": PK_FILTERS,
-=======
->>>>>>> 3e5764fe
 }