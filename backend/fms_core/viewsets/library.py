from rest_framework import viewsets
from rest_framework.decorators import action
from rest_framework.response import Response
from django.db.models import Q, When, Count, Case, BooleanField, CharField, F, OuterRef, Subquery, IntegerField
from collections import Counter

from fms_core.filters import LibraryFilter
from fms_core.models import Sample, Container, DerivedBySample, LibraryType, Library
from fms_core.serializers import LibrarySerializer, LibraryExportSerializer

<<<<<<< HEAD
from fms_core.templates import ( EXPERIMENT_MGI_TEMPLATE,
                                 LIBRARY_CAPTURE_TEMPLATE,
                                 LIBRARY_CONVERSION_TEMPLATE,
                                 LIBRARY_QC_TEMPLATE,
                                 NORMALIZATION_PLANNING_TEMPLATE,
                                 NORMALIZATION_TEMPLATE,
                                 SAMPLE_POOLING_TEMPLATE )
from fms_core.template_importer.importers import ( ExperimentRunImporter,
                                                   LibraryCaptureImporter,
                                                   LibraryConversionImporter,
                                                   LibraryQCImporter,
                                                   NormalizationPlanningImporter,
                                                   NormalizationImporter,
                                                   SamplePoolingImporter )
=======
from fms_core.templates import EXPERIMENT_MGI_TEMPLATE, EXPERIMENT_ILLUMINA_TEMPLATE, LIBRARY_CONVERSION_TEMPLATE, LIBRARY_QC_TEMPLATE, NORMALIZATION_PLANNING_TEMPLATE, NORMALIZATION_TEMPLATE, SAMPLE_POOLING_TEMPLATE
from fms_core.template_importer.importers import ExperimentRunImporter, LibraryConversionImporter, LibraryQCImporter, NormalizationPlanningImporter, NormalizationImporter, SamplePoolingImporter
>>>>>>> 427ef95d

from ._utils import TemplateActionsMixin, TemplatePrefillsMixin, _list_keys
from ._fetch_data import FetchLibraryData
from ._constants import _library_filterset_fields

class LibraryViewSet(viewsets.ModelViewSet, TemplateActionsMixin, TemplatePrefillsMixin, FetchLibraryData):
    queryset = Sample.objects.select_related("container").filter(derived_samples__library__isnull=False).all().distinct()
    queryset = queryset.annotate(
        qc_flag=Case(
            When(Q(quality_flag=True) & Q(quantity_flag=True), then=True),
            When(Q(quality_flag=False) | Q(quantity_flag=False), then=False),
            default=None,
            output_field=BooleanField()
        )
    )
    queryset = queryset.annotate(
        count_derived_samples=Count("derived_samples")
    )
    queryset = queryset.annotate(
        quantity_ng=F('concentration')*F('volume')
    )
    queryset = queryset.annotate(
        first_volume_ratio=Subquery(
            DerivedBySample.objects
            .filter(sample=OuterRef("pk"))
            .values_list("volume_ratio", flat=True)[:1]
        )
    )
    queryset = queryset.annotate(
        is_pooled=Case(
            When(Q(first_volume_ratio__lt=1) | Q(count_derived_samples__gt=1), then=True),
            default=False,
            output_field=BooleanField()
        )
    )
    queryset = queryset.annotate(
        sample_strandedness=Case(
            When(Q(is_pooled__exact=True), then=None),
            When(Q(is_pooled__exact=False), then=F('derived_samples__library__strandedness')),
            default=None,
            output_field=CharField())
    )
    queryset = queryset.annotate(
        first_derived_sample=Subquery(
            DerivedBySample.objects
            .filter(sample=OuterRef("pk"))
            .values_list("derived_sample", flat=True)[:1]
        )
    )


    serializer_class = LibrarySerializer

    ordering_fields = (
        *_list_keys(_library_filterset_fields),
        "quantity_ng"
    )

    filterset_fields = {
        **_library_filterset_fields,
    }

    filter_class = LibraryFilter

    template_action_list = [
        {
            "name": "Add Experiments",
            "description": "Upload the provided template with experiment run information.",
            "template": [EXPERIMENT_ILLUMINA_TEMPLATE['identity'], EXPERIMENT_MGI_TEMPLATE['identity']],
            "importer": ExperimentRunImporter,
        },
        {
            "name": "Capture Libraries",
            "description": "Upload the provided template with libraries or pooled libraries to capture.",
            "template": [LIBRARY_CAPTURE_TEMPLATE["identity"]],
            "importer": LibraryCaptureImporter,
        },
        {
            "name": "Convert Libraries",
            "description": "Upload the provided template with libraries to convert.",
            "template": [LIBRARY_CONVERSION_TEMPLATE["identity"]],
            "importer": LibraryConversionImporter,
        },
        {
            "name": "Library Quality Control",
            "description": "Upload the provided template with libraries that underwent a quality control.",
            "template": [LIBRARY_QC_TEMPLATE["identity"]],
            "importer": LibraryQCImporter,
        },
        {
            "name": "Normalize Libraries",
            "description": "Upload the provided template with information to normalize libraries.",
            "template": [NORMALIZATION_TEMPLATE["identity"]],
            "importer": NormalizationImporter,
        },
        {
            "name": "Perform Normalization Planning",
            "description": "Upload the provided template with normalization information to populate normalization template and the robot file.",
            "template": [NORMALIZATION_PLANNING_TEMPLATE["identity"]],
            "importer": NormalizationPlanningImporter,
        },
        {
            "name": "Pool Libraries",
            "description": "Upload the provided template with information to pool libraries.",
            "template": [SAMPLE_POOLING_TEMPLATE["identity"]],
            "importer": SamplePoolingImporter,
        },
    ]

    template_prefill_list = [
        {"template": EXPERIMENT_MGI_TEMPLATE},
<<<<<<< HEAD
        {"template": LIBRARY_CAPTURE_TEMPLATE},
=======
        {"template": EXPERIMENT_ILLUMINA_TEMPLATE},
>>>>>>> 427ef95d
        {"template": LIBRARY_CONVERSION_TEMPLATE},
        {"template": LIBRARY_QC_TEMPLATE},
        {"template": NORMALIZATION_PLANNING_TEMPLATE},
        {"template": NORMALIZATION_TEMPLATE},
        {"template": SAMPLE_POOLING_TEMPLATE}
    ]

    def get_queryset(self):
        container_barcode = self.request.query_params.get('container__barcode__recursive')
        container_name = self.request.query_params.get('container__name__recursive')
        recursive = container_barcode or container_name

        if recursive:
            containers = Container.objects.all()
            if container_barcode:
                containers = containers.filter(barcode=container_barcode)
            if container_name:
                containers = containers.filter(name=container_name)

            container_ids = tuple(containers.values_list('id', flat=True))

            if not container_ids:
                container_ids = tuple([None])

            parent_containers = Container.objects.raw('''WITH RECURSIVE parent(id, location_id) AS (
                                                            SELECT id, location_id
                                                            FROM fms_core_container
                                                            WHERE id IN %s
                                                            UNION ALL
                                                            SELECT child.id, child.location_id
                                                            FROM fms_core_container AS child, parent
                                                            WHERE child.location_id = parent.id
                                                        )
                                                        SELECT * FROM parent''', params=[container_ids])

            return self.queryset.filter(container__in=parent_containers)

        return self.queryset

    def retrieve(self, _request, pk=None, *args, **kwargs):
        self.queryset = self.filter_queryset(self.get_queryset())
        serialized_data, _ = self.fetch_data([pk] if pk is not None else [])
        return Response(serialized_data[0] if serialized_data else {})

    def list(self, _request, *args, **kwargs):
        self.queryset = self.filter_queryset(self.get_queryset())
        serialized_data, count = self.fetch_data()
        return Response({"results": serialized_data, "count": count})

    @action(detail=False, methods=["get"])
    def list_export(self, _request):
        self.queryset = self.filter_queryset(self.get_queryset())
        serialized_data = self.fetch_export_data()
        return Response(serialized_data)

    def get_renderer_context(self):
        context = super().get_renderer_context()
        if self.action == 'list_export':
            fields = LibraryExportSerializer.Meta.fields
            context['header'] = fields
            context['labels'] = {i: i.replace('_', ' ').capitalize() for i in fields}
        return context

    @action(detail=False, methods=["get"])
    def summary(self, _request):
        """
        Returns summary statistics about the current set of libraries in the
        database.
        """
        pooled_libraries = self.queryset.filter(is_pooled=True).values('id')
        non_pooled_libraries = self.queryset.filter(is_pooled=False)

        # Get the existing library types from the current libraries
        library_types_ids = non_pooled_libraries.values_list('derived_samples__library__library_type')

        class SubqueryCount(Subquery):
            template = "(SELECT count(*) FROM (%(subquery)s) _count)"
            output_field = IntegerField()

        # Count the number of libraries per library type by doing a SubQueryCount (see class above)
        library_types = LibraryType.objects.filter(id__in=[library_types_ids]).annotate(
            library_count=SubqueryCount(
                non_pooled_libraries.filter(derived_samples__library__library_type_id=OuterRef("pk"))
            ))

        return Response({
            "total_count": len(pooled_libraries) + len(non_pooled_libraries),
            "library_type_counts": {c['id']: c['library_count'] for c in library_types.values('id', 'library_count')},
        })

    @action(detail=False, methods=["get"])
    def search(self, _request):
        """
        Searches for libraries that match the given query
        """
        search_input = _request.GET.get("q")
        is_exact_match = _request.GET.get("exact_match") == 'true'

        if is_exact_match:
            query = Q(name=search_input)
            query.add(Q(id=search_input), Q.OR)
        else:
            query = Q(name__icontains=search_input)
            query.add(Q(id__icontains=search_input), Q.OR)

        self.queryset = self.get_queryset().filter(query)
        serialized_data, count = self.fetch_data()
        return Response({"results": serialized_data, "count": count})

<|MERGE_RESOLUTION|>--- conflicted
+++ resolved
@@ -8,8 +8,8 @@
 from fms_core.models import Sample, Container, DerivedBySample, LibraryType, Library
 from fms_core.serializers import LibrarySerializer, LibraryExportSerializer
 
-<<<<<<< HEAD
 from fms_core.templates import ( EXPERIMENT_MGI_TEMPLATE,
+                                 EXPERIMENT_ILLUMINA_TEMPLATE,
                                  LIBRARY_CAPTURE_TEMPLATE,
                                  LIBRARY_CONVERSION_TEMPLATE,
                                  LIBRARY_QC_TEMPLATE,
@@ -23,10 +23,6 @@
                                                    NormalizationPlanningImporter,
                                                    NormalizationImporter,
                                                    SamplePoolingImporter )
-=======
-from fms_core.templates import EXPERIMENT_MGI_TEMPLATE, EXPERIMENT_ILLUMINA_TEMPLATE, LIBRARY_CONVERSION_TEMPLATE, LIBRARY_QC_TEMPLATE, NORMALIZATION_PLANNING_TEMPLATE, NORMALIZATION_TEMPLATE, SAMPLE_POOLING_TEMPLATE
-from fms_core.template_importer.importers import ExperimentRunImporter, LibraryConversionImporter, LibraryQCImporter, NormalizationPlanningImporter, NormalizationImporter, SamplePoolingImporter
->>>>>>> 427ef95d
 
 from ._utils import TemplateActionsMixin, TemplatePrefillsMixin, _list_keys
 from ._fetch_data import FetchLibraryData
@@ -138,11 +134,8 @@
 
     template_prefill_list = [
         {"template": EXPERIMENT_MGI_TEMPLATE},
-<<<<<<< HEAD
+        {"template": EXPERIMENT_ILLUMINA_TEMPLATE},
         {"template": LIBRARY_CAPTURE_TEMPLATE},
-=======
-        {"template": EXPERIMENT_ILLUMINA_TEMPLATE},
->>>>>>> 427ef95d
         {"template": LIBRARY_CONVERSION_TEMPLATE},
         {"template": LIBRARY_QC_TEMPLATE},
         {"template": NORMALIZATION_PLANNING_TEMPLATE},
