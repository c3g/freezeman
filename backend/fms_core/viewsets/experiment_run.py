from rest_framework import viewsets
from rest_framework.permissions import IsAuthenticated
from rest_framework.decorators import action
from rest_framework.response import Response

from fms_core.models import ExperimentRun
from fms_core.serializers import ExperimentRunSerializer, ExperimentRunExportSerializer
from fms_core.services.experiment_run import launch_experiment_run

from ._utils import TemplateActionsMixin, _list_keys
from ._constants import _experiment_run_filterset_fields



class ExperimentRunViewSet(viewsets.ModelViewSet, TemplateActionsMixin):
    queryset = ExperimentRun.objects.select_related("run_type", "container", "instrument")
    serializer_class = ExperimentRunSerializer
    serializer_export_class = ExperimentRunExportSerializer
    pagination_class = None

    permission_classes = [IsAuthenticated]


    ordering_fields = (
        *_list_keys(_experiment_run_filterset_fields),
    )

    filterset_fields = {
        **_experiment_run_filterset_fields,
    }

    template_action_list = []

    def get_renderer_context(self):
        context = super().get_renderer_context()
        if self.action == 'list_export':
            fields = self.serializer_export_class.Meta.fields
            context['header'] = fields
            context['labels'] = {i: i.replace('_', ' ').capitalize() for i in fields}
        return context

    @action(detail=False, methods=["get"])
    def list_export(self, _request):
        serializer = self.serializer_export_class(self.filter_queryset(self.get_queryset()), many=True)
        return Response(serializer.data)

<<<<<<< HEAD
    @action(detail=True, methods=["get"])   # TODO should this be post? update?
    def launch_run_processing(self, _request, pk=None):
        experiment_run, errors, warnings = launch_experiment_run(pk)

        # TODO finalize response contents
=======
    @action(detail=True, methods=["patch"])
    def launch_run_processing(self, _request, pk=None):
        experiment_run, errors, warnings = launch_experiment_run(pk)

>>>>>>> 4fde48af
        response = None
        if(errors):
            response = Response({
                'ok': False,
                'message': errors.join(',')
            })
        else:
            response = Response({
                'ok': True,
            })
        
        return response<|MERGE_RESOLUTION|>--- conflicted
+++ resolved
@@ -44,18 +44,10 @@
         serializer = self.serializer_export_class(self.filter_queryset(self.get_queryset()), many=True)
         return Response(serializer.data)
 
-<<<<<<< HEAD
-    @action(detail=True, methods=["get"])   # TODO should this be post? update?
-    def launch_run_processing(self, _request, pk=None):
-        experiment_run, errors, warnings = launch_experiment_run(pk)
-
-        # TODO finalize response contents
-=======
     @action(detail=True, methods=["patch"])
     def launch_run_processing(self, _request, pk=None):
         experiment_run, errors, warnings = launch_experiment_run(pk)
 
->>>>>>> 4fde48af
         response = None
         if(errors):
             response = Response({
