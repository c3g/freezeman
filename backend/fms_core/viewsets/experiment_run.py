--- conflicted
+++ resolved
@@ -4,16 +4,13 @@
 from rest_framework.response import Response
 
 from fms_core.models import ExperimentRun
-<<<<<<< HEAD
-from fms_core.serializers import ExperimentRunSerializer
+from fms_core.serializers import ExperimentRunSerializer, ExperimentRunExportSerializer
 from fms_core.resources import ExperimentRunResource
 from fms_core.template_paths import EXPERIMENT_INFINIUM_TEMPLATE
-=======
-from fms_core.serializers import ExperimentRunSerializer, ExperimentRunExportSerializer
 
 from ._utils import TemplateActionsMixin, _list_keys
 from ._constants import _experiment_run_filterset_fields
->>>>>>> b7165cdd
+
 
 
 class ExperimentRunViewSet(viewsets.ModelViewSet, TemplateActionsMixin):
@@ -21,9 +18,17 @@
     serializer_class = ExperimentRunSerializer
     serializer_export_class = ExperimentRunExportSerializer
     pagination_class = None
-<<<<<<< HEAD
 
     permission_classes = [IsAuthenticated]
+
+
+    ordering_fields = (
+        *_list_keys(_experiment_run_filterset_fields),
+    )
+
+    filterset_fields = {
+        **_experiment_run_filterset_fields,
+    }
 
     template_action_list = [
         {
@@ -33,16 +38,6 @@
             "resource": ExperimentRunResource,
         },
     ]
-=======
-    permission_classes = [IsAuthenticated]
-
-    ordering_fields = (
-        *_list_keys(_experiment_run_filterset_fields),
-    )
-
-    filterset_fields = {
-        **_experiment_run_filterset_fields,
-    }
 
     def get_renderer_context(self):
         context = super().get_renderer_context()
@@ -56,4 +51,3 @@
     def list_export(self, _request):
         serializer = self.serializer_export_class(self.filter_queryset(self.get_queryset()), many=True)
         return Response(serializer.data)
->>>>>>> b7165cdd
