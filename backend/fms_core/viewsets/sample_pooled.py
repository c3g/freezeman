--- conflicted
+++ resolved
@@ -6,13 +6,10 @@
 )
 from ._utils import _list_keys
 from fms_core.serializers import PooledSampleSerializer
-<<<<<<< HEAD
 from rest_framework.decorators import action
 from rest_framework.response import Response
         
-=======
 from fms_core.filters import PooledSamplesFilter        
->>>>>>> 2b58e9ce
 
 class PooledSamplesViewSet(viewsets.ModelViewSet):
     '''
@@ -63,12 +60,10 @@
         *_list_keys(_pooled_sample_filterset_fields),
         "parent_sample_name"
     }
-<<<<<<< HEAD
 
     @action(detail=False, methods=["get"])
     def list_export(self, _request):
         serializer = PooledSampleSerializer(self.filter_queryset(self.get_queryset()), many=True)
         return Response(serializer.data)
-=======
-    filter_class = PooledSamplesFilter
->>>>>>> 2b58e9ce
+
+    filter_class = PooledSamplesFilter