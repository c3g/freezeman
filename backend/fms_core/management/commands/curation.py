from django.core.management.base import BaseCommand, CommandError
from django.db import transaction, IntegrityError
import json
from os.path import expanduser
import os
import time
import platform
import datetime
import logging
import reversion
from shutil import copyfile
from django.contrib.auth.models import User
# Import the functions of the various curations available.
from ._rollback_extraction import rollback_extraction
from ._rollback_curation import rollback_curation
<<<<<<< HEAD
from ._field_value_update import field_value_update
=======
from ._update_field_value import update_field_value
>>>>>>> 238242c5

# Available actions
ACTION_ROLLBACK_CURATION = "rollback_curation"
ACTION_ROLLBACK_EXTRACTION = "rollback_extraction"
<<<<<<< HEAD
ACTION_FIELD_UPDATE = "field_value_update"
=======
ACTION_UPDATE_FIELD_VALUE = "update_field_value"
>>>>>>> 238242c5

# Curation params template
# [CURATION_ACTION_TEMPLATE_1,CURATION_ACTION_TEMPLATE_2,...]

# Other contants
HOME = expanduser("~")
CURATION_PATH = "/curation/"
LOG_PATH = "log/"
SERVER_PLATFORM = "Linux"  # Platform for the server
SERVER_TZ = "America/Montreal"  # Local timezone
REVERSION_ADMIN_USER = "biobankadmin"


class Command(BaseCommand):
    help = 'Manage curations'

    curation_switch = {
        ACTION_ROLLBACK_EXTRACTION: rollback_extraction,
        ACTION_ROLLBACK_CURATION: rollback_curation,
<<<<<<< HEAD
        ACTION_FIELD_UPDATE: field_value_update,
=======
        ACTION_UPDATE_FIELD_VALUE: update_field_value,
>>>>>>> 238242c5
    }

    def init_logging(self, log_name, timestamp):
        path = HOME + CURATION_PATH + LOG_PATH
        if not os.path.exists(path):
            os.makedirs(path)
        filename = path + timestamp + "_" + log_name + ".log"
        formatter = logging.Formatter("%(asctime)s || %(levelname)s || %(message)s", datefmt="%Y-%m-%d %H:%M:%S")
        handler = logging.FileHandler(filename, "w+")
        handler.setFormatter(formatter)
        log = logging.getLogger(log_name)
        log.setLevel(logging.DEBUG)
        log.addHandler(handler)
        return log

    def add_arguments(self, parser):
        parser.add_argument("-p", dest="params_file", help="curation parameters file (json format)", required=True)

    def handle(self, *args, **options):
        self.stdout.write(self.style.SUCCESS("Started curation."))
        if platform.system() == SERVER_PLATFORM:
            os.environ["TZ"] = SERVER_TZ
            time.tzset()
        # Copy the curation file to log directory with current timestamp matching log file
        timestamp = time.strftime("%Y-%m-%d-%H-%M-%S")
        src_path = HOME + CURATION_PATH
        dst_path = HOME + CURATION_PATH + LOG_PATH
        if not os.path.exists(dst_path):
            os.makedirs(dst_path)
        src_curation_file = src_path + options["params_file"] + ".json"
        dst_curation_file = dst_path + timestamp + "_" + options["params_file"] + ".json"
        if not os.path.exists(src_curation_file):
            self.stdout.write(self.style.ERROR("Parameter file absent from the path : " + src_curation_file))
        else:
            copyfile(src_curation_file, dst_curation_file)
            # Use param file name to name log file
            log = self.init_logging(options["params_file"], timestamp)
            # log info identifying the curation
            log.info("New curation started using identifier [" + options["params_file"] + "].")
            # Extracting the curations to perform from file
            with open(src_curation_file) as file:
                params = json.load(file)
            error_found = False
            try:
                with transaction.atomic():
                    # Create a curation revision to eventually rollback the current curation
                    with reversion.create_revision():
                        # Launch each individual curation
                        for curation in params:
                            self.stdout.write(self.style.SUCCESS('Launching action [' + str(curation["curation_index"]) + '] "%s"' % curation["action"]) + '.')
                            action = self.curation_switch.get(curation["action"])
                            if action:
                                curation_failed = action(curation, log)
                                if curation_failed:
                                    self.stdout.write(self.style.ERROR("Action [" + str(curation_failed) + "] failed."))
                                    error_found = True
                                else:
                                    self.stdout.write(self.style.SUCCESS("Action complete."))
                            else:
                                self.stdout.write(self.style.ERROR("Curation [" + str(curation["action"]) + "] do not exist."))
                        reversion.set_user(User.objects.get(username=REVERSION_ADMIN_USER))  # set admin user as creator for revision
                        reversion.set_comment("Manual curation performed by Administrators.")
                    if error_found:
                        raise IntegrityError
                    else:
                        self.stdout.write(self.style.SUCCESS("Completed curation."))
            except IntegrityError:
                log.info("Curation operation transaction rolled back.")

<|MERGE_RESOLUTION|>--- conflicted
+++ resolved
@@ -13,20 +13,12 @@
 # Import the functions of the various curations available.
 from ._rollback_extraction import rollback_extraction
 from ._rollback_curation import rollback_curation
-<<<<<<< HEAD
-from ._field_value_update import field_value_update
-=======
 from ._update_field_value import update_field_value
->>>>>>> 238242c5
 
 # Available actions
 ACTION_ROLLBACK_CURATION = "rollback_curation"
 ACTION_ROLLBACK_EXTRACTION = "rollback_extraction"
-<<<<<<< HEAD
-ACTION_FIELD_UPDATE = "field_value_update"
-=======
 ACTION_UPDATE_FIELD_VALUE = "update_field_value"
->>>>>>> 238242c5
 
 # Curation params template
 # [CURATION_ACTION_TEMPLATE_1,CURATION_ACTION_TEMPLATE_2,...]
@@ -46,11 +38,7 @@
     curation_switch = {
         ACTION_ROLLBACK_EXTRACTION: rollback_extraction,
         ACTION_ROLLBACK_CURATION: rollback_curation,
-<<<<<<< HEAD
-        ACTION_FIELD_UPDATE: field_value_update,
-=======
         ACTION_UPDATE_FIELD_VALUE: update_field_value,
->>>>>>> 238242c5
     }
 
     def init_logging(self, log_name, timestamp):
