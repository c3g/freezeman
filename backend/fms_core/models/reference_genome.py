import reversion

from django.core.exceptions import ValidationError
from django.db import models

from .tracked_model import TrackedModel
from .taxon import Taxon

from ._constants import STANDARD_NAME_FIELD_LENGTH
from ._validators import name_validator
from ._utils import add_error as _add_error

__all__ = ["ReferenceGenome"]


@reversion.register()
class ReferenceGenome(TrackedModel):
    assembly_name = models.CharField(unique=True, max_length=STANDARD_NAME_FIELD_LENGTH, help_text="Assembly name of the reference genome.", validators=[name_validator])
    synonym = models.CharField(null=True, blank=True, max_length=STANDARD_NAME_FIELD_LENGTH, help_text="Other name of the reference genome.", validators=[name_validator])
    genbank_id = models.CharField(null=True, blank=True, max_length=STANDARD_NAME_FIELD_LENGTH, help_text="GenBank accession number of the reference genome.", validators=[name_validator])
    refseq_id = models.CharField(null=True, blank=True, max_length=STANDARD_NAME_FIELD_LENGTH, help_text="RefSeq identifier of the reference genome.", validators=[name_validator])
<<<<<<< HEAD
    taxon = models.ForeignKey(Taxon, on_delete=models.PROTECT, related_name="reference_genomes", help_text="Reference genome used to analyze samples in the study.")
=======
    taxon = models.ForeignKey(Taxon, on_delete=models.PROTECT, related_name="ReferenceGenomes", help_text="Taxon associated to the reference genome.")
>>>>>>> 3e5764fe
    size = models.DecimalField(max_digits=20, decimal_places=0, help_text="Number of base pairs of the reference genome.")

    def __str__(self):
        return self.assembly_name

    def clean(self):
        super().clean()
        errors = {}

        def add_error(field: str, error: str):
            _add_error(errors, field, ValidationError(error))

        if errors:
            raise ValidationError(errors)

    def save(self, *args, **kwargs):
        # Normalize and validate before saving, always!
        self.full_clean()
        super().save(*args, **kwargs)  # Save the object<|MERGE_RESOLUTION|>--- conflicted
+++ resolved
@@ -19,11 +19,7 @@
     synonym = models.CharField(null=True, blank=True, max_length=STANDARD_NAME_FIELD_LENGTH, help_text="Other name of the reference genome.", validators=[name_validator])
     genbank_id = models.CharField(null=True, blank=True, max_length=STANDARD_NAME_FIELD_LENGTH, help_text="GenBank accession number of the reference genome.", validators=[name_validator])
     refseq_id = models.CharField(null=True, blank=True, max_length=STANDARD_NAME_FIELD_LENGTH, help_text="RefSeq identifier of the reference genome.", validators=[name_validator])
-<<<<<<< HEAD
-    taxon = models.ForeignKey(Taxon, on_delete=models.PROTECT, related_name="reference_genomes", help_text="Reference genome used to analyze samples in the study.")
-=======
-    taxon = models.ForeignKey(Taxon, on_delete=models.PROTECT, related_name="ReferenceGenomes", help_text="Taxon associated to the reference genome.")
->>>>>>> 3e5764fe
+    taxon = models.ForeignKey(Taxon, on_delete=models.PROTECT, related_name="reference_genomes", help_text="Taxon associated to the reference genome.")
     size = models.DecimalField(max_digits=20, decimal_places=0, help_text="Number of base pairs of the reference genome.")
 
     def __str__(self):
