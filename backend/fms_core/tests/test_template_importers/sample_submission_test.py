from django.test import TestCase
from django.contrib.contenttypes.models import ContentType
from django.db import transaction

from fms_core.template_importer.importers import SampleSubmissionImporter
from fms_core.tests.test_template_importers._utils import load_template, APP_DATA_ROOT, TEST_DATA_ROOT

from fms_core.models import Sample, Individual, DerivedSample, DerivedBySample, Workflow
from fms_core.services.project import create_project
from fms_core.services.study import create_study
from fms_core.services.index import get_or_create_index_set, create_index, create_indices_3prime_by_sequence, create_indices_5prime_by_sequence


class SampleSubmissionTestCase(TestCase):
    def setUp(self) -> None:
        self.importer = SampleSubmissionImporter()
        self.file = APP_DATA_ROOT / "Sample_submission_v4_0_0.xlsx"
        ContentType.objects.clear_cache()

        self.project_name = "TEST_PROJECT"
        self.workflow_name = "PCR-free Illumina"

        self.invalid_template_tests = ["Sample_submission_v4_0_0_bad_location.xlsx",
                                       "Sample_submission_v4_0_0_dna_no_conc.xlsx",
                                       "Sample_submission_v4_0_0_library_without_index.xlsx",]

        # Create indices
        (index_set, _, errors, warnings) = get_or_create_index_set(set_name="Agilent SureSelect XT V2 96")
        (index_1, errors, warnings) = create_index(index_set=index_set, index_structure="TruSeqHT",
                                                   index_name="SSXTHSV2703-SSXTHSV2503")
        create_indices_3prime_by_sequence(index_1, ["ACGTTTAGAC"])
        create_indices_5prime_by_sequence(index_1, ["GCGCCCAGAC"])
        (index_2, errors, warnings) = create_index(index_set=index_set, index_structure="TruSeqHT",
                                                   index_name="SSXTHSV2704-SSXTHSV2504")
        create_indices_3prime_by_sequence(index_2, ["ACGTCTATAC"])
        create_indices_5prime_by_sequence(index_2, ["GCGCCCAGAC"])
        (index_3, errors, warnings) = create_index(index_set=index_set, index_structure="TruSeqHT",
                                                   index_name="SSXTHSV2705-SSXTHSV2505")
        create_indices_3prime_by_sequence(index_3, ["ACGTTTAGAC"])
        create_indices_5prime_by_sequence(index_3, ["GCGCCCAGAC"])

        self.prefill_data()

    def prefill_data(self):
        self.project, _, _ = create_project(name=self.project_name)
        self.workflow = Workflow.objects.get(name=self.workflow_name)
<<<<<<< HEAD
        create_study(letter="A",
                     project=self.project,
=======
        create_study(project=self.project,
>>>>>>> b136bc54
                     workflow=self.workflow,
                     start=1,
                     end=8)

    def test_import(self):
        # Basic test for all templates - checks that template is valid
        result = load_template(importer=self.importer, file=self.file)
        self.assertEqual(result['valid'], True)

        #Custom tests for each template
        samples = [
            {'name': 'Sample_DNA1', 'alias': 'DNA1_Alias'},
            {'name': 'Sample_RNA1', 'alias': 'RNA1_Alias'},
            {'name': 'Sample_Blood1', 'alias': 'Blood1_Alias'},
            {'name': 'Sample_Expectoration1', 'alias': 'Expectoration1_Alias'},
            {'name': 'Sample_gargle1', 'alias': ''},
            {'name': 'Sample_plasma1', 'alias': ''},
            {'name': 'Sample_saliva1', 'alias': ''},
            {'name': 'Library_pcr_free', 'alias': ''}
        ]
        individual_name = 'MrTest'
        individual_alias = 'MonsieurTest'

        self.assertTrue(Individual.objects.get(name=individual_name))

        for sample in samples:
            self.assertTrue(Sample.objects.filter(name=sample['name']).exists())

            sample_obj = Sample.objects.get(name=sample['name'])
            derived_sample_id = DerivedBySample.objects.filter(sample_id=sample_obj.id).first().derived_sample_id
            biosample = DerivedSample.objects.get(id=derived_sample_id).biosample
            self.assertEqual(biosample.individual.name, individual_name)
            self.assertEqual(biosample.individual.alias, individual_alias)
            if sample['alias']:
                self.assertEqual(biosample.alias, sample['alias'])
            else:
                self.assertEqual(biosample.alias, sample['name'])

        # Tests for the submitted pool
        pool_name = 'SubmittedPool'
        pooled_libraries_alias = ['Library_for_pool_1', 'Library_for_pool_2']
        self.assertTrue(Sample.objects.filter(name=pool_name).exists())
        pool = Sample.objects.get(name=pool_name)
        derived_by_samples = DerivedBySample.objects.filter(sample_id=pool.id)
        self.assertEqual(derived_by_samples.count(), 2)

        for derived_by_sample in derived_by_samples:
            self.assertIsNotNone(derived_by_sample.derived_sample.library)
            self.assertIn(derived_by_sample.derived_sample.biosample.alias, pooled_libraries_alias)

        # Verify the library is created
        library_derived_sample = Sample.objects.get(name='Library_pcr_free').derived_sample_not_pool
        self.assertIsNotNone(library_derived_sample.library)
        self.assertEqual(library_derived_sample.library.library_selection.name, "Capture")
        self.assertEqual(library_derived_sample.library.library_selection.target, "Exome")

    def test_invalid_sample_submission(self):
        for f in self.invalid_template_tests:
            s = transaction.savepoint()
            result = load_template(importer=self.importer, file=TEST_DATA_ROOT / f)
            self.assertEqual(result['valid'], False)
            transaction.savepoint_rollback(s)<|MERGE_RESOLUTION|>--- conflicted
+++ resolved
@@ -44,12 +44,7 @@
     def prefill_data(self):
         self.project, _, _ = create_project(name=self.project_name)
         self.workflow = Workflow.objects.get(name=self.workflow_name)
-<<<<<<< HEAD
-        create_study(letter="A",
-                     project=self.project,
-=======
         create_study(project=self.project,
->>>>>>> b136bc54
                      workflow=self.workflow,
                      start=1,
                      end=8)
