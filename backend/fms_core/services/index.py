--- conflicted
+++ resolved
@@ -141,13 +141,13 @@
             min_5prime_index_length = 0
             max_5prime_index_length = STANDARD_SEQUENCE_FIELD_LENGTH * 2 # Assuming max size index and flanker
             index_dict["actual_5prime_sequences"] = []
-            for sequence_5prime in index_dict["obj"].sequences_5prime.all():
+            for sequence_5prime in index_dict["obj"].list_5prime_sequences:
                 if index_read_direction_5_prime == INDEX_READ_FORWARD:
-                    actual_5prime_sequence = sequence_5prime.value + flanker_5_prime
+                    actual_5prime_sequence = sequence_5prime + flanker_5_prime
                 else:
-                    actual_5prime_sequence = _reverse_complement(flanker_5_prime + sequence_5prime.value)
+                    actual_5prime_sequence = _reverse_complement(flanker_5_prime + sequence_5prime)
                 index_dict["actual_5prime_sequences"].append(actual_5prime_sequence)
-                min_5prime_index_length = max(min_5prime_index_length, len(sequence_5prime.value))
+                min_5prime_index_length = max(min_5prime_index_length, len(sequence_5prime))
                 max_5prime_index_length = min(max_5prime_index_length, len(actual_5prime_sequence))
             index_dict["min_index_5prime_length"] = min_5prime_index_length
             index_dict["max_index_5prime_length"] = max_5prime_index_length
@@ -155,18 +155,17 @@
             min_3prime_index_length = 0
             max_3prime_index_length = STANDARD_SEQUENCE_FIELD_LENGTH * 2 # Assuming max size index and flanker
             index_dict["actual_3prime_sequences"] = []
-            for sequence_3prime in index_dict["obj"].sequences_3prime.all():                        
+            for sequence_3prime in index_dict["obj"].list_3prime_sequences:                        
                 if index_read_direction_3_prime == INDEX_READ_FORWARD:
-                    actual_3prime_sequence = sequence_3prime.value + flanker_3_prime
+                    actual_3prime_sequence = sequence_3prime + flanker_3_prime
                 else:
-<<<<<<< HEAD
-                    actual_3prime_sequence = _reverse_complement(flanker_3_prime + sequence_3prime.value)
+                    actual_3prime_sequence = _reverse_complement(flanker_3_prime + sequence_3prime)
                 index_dict["actual_3prime_sequences"].append(actual_3prime_sequence)
-                min_3prime_index_length = max(min_3prime_index_length, len(sequence_3prime.value))
+                min_3prime_index_length = max(min_3prime_index_length, len(sequence_3prime))
                 max_3prime_index_length = min(max_3prime_index_length, len(actual_3prime_sequence))
-                index_dict["min_index_3prime_length"] = min_3prime_index_length
-                index_dict["max_index_3prime_length"] = max_3prime_index_length
-        
+            index_dict["min_index_3prime_length"] = min_3prime_index_length
+            index_dict["max_index_3prime_length"] = max_3prime_index_length
+            
         # Min index length is used as comparison length
         # Max index length is used to validate some errors (include length of index + flanker in the read direction)
         # Parameter length supercede the calculated ones but a warning is sent if they do not match.
@@ -192,7 +191,7 @@
             warnings.append(f"Calculated validation lengths (5 prime : {target_min_5prime_length}, 3 prime : {target_min_3prime_length}) are different than requested ones (5 prime : {length_5_prime}, 3 prime : {length_3_prime}).")
             target_min_5prime_length = length_5_prime
             target_min_3prime_length = length_3_prime
-        
+
         # Error if the minimal required index length for some indices is larger than the maximal permitted length for other indices
         indices_in_error = []
         # some indices do not support 5 prime index of this size (or at all).
@@ -206,14 +205,14 @@
             # identify and list the problematic indices
             indices_in_error = list(filter(lambda x: x[1] < target_min_3prime_length, zip(indices, max_3prime_lengths)))
             errors.append(f"Indices in this list {[i.id for i, _ in indices_in_error]} do not support 3 primes index of the required length ({target_min_3prime_length}).")
-        
+
         # warning if the minimal required index length for some indices is larger than the requested index length : sub-optimal validation
         indices_in_warning = list(filter(lambda x: x[1] > target_min_5prime_length, zip(indices, min_5prime_lengths)))
         if indices_in_warning: # 5 prime
-            warnings.append(f"Sub-optimal. Indices in this list {[i.id for i, _ in indices_in_warning]} validate using a 5 prime length ({target_min_5prime_length}) that is smaller than their sequence length ({[length for _, length in indices_in_warning]}).")
+            warnings.append(f"Sub-optimal. Indices in this list {[i.id for i, _ in indices_in_warning]} validate using a length ({target_min_5prime_length}) that is smaller than their sequence length ({[length for _, length in indices_in_warning]}).")
         indices_in_warning = list(filter(lambda x: x[1] > target_min_3prime_length, zip(indices, min_3prime_lengths)))
         if indices_in_warning: # 3 prime
-            warnings.append(f"Sub-optimal. Indices in this list {[i.id for i, _ in indices_in_warning]} validate using a 3 prime length ({target_min_3prime_length}) that is smaller than their sequence length ({[length for _, length in indices_in_warning]}).")
+            warnings.append(f"Sub-optimal. Indices in this list {[i.id for i, _ in indices_in_warning]} validate using a length ({target_min_3prime_length}) that is smaller than their sequence length ({[length for _, length in indices_in_warning]}).")
 
         # warning if the minimal required index length for some indices is larger than the minimal required index length for other indices
         indices_in_warning = list(filter(lambda x: x[1] < target_min_5prime_length, zip(indices, min_5prime_lengths)))
@@ -260,129 +259,4 @@
                         is_valid = is_valid and (min_distance_3prime > threshold or min_distance_5prime > threshold)
                     results["distances"][validation_count][reference_count] = tuple([min_distance_3prime, min_distance_5prime])
     results["is_valid"] = is_valid and not errors if threshold is not None else None
-=======
-                    flanker_3_prime = index["obj"].index_structure.flanker_3prime_reverse.value
-
-                min_5prime_index_length = 0
-                max_5prime_index_length = STANDARD_SEQUENCE_FIELD_LENGTH * 2 # Assuming max size index and flanker
-                index["actual_5prime_sequences"] = []
-                for sequence_5prime in index["obj"].list_5prime_sequences:
-                    if index_read_direction_5_prime == INDEX_READ_FORWARD:
-                        actual_5prime_sequence = sequence_5prime + flanker_5_prime
-                    else:
-                        actual_5prime_sequence = _reverse_complement(flanker_5_prime + sequence_5prime)
-                    index["actual_5prime_sequences"].append(actual_5prime_sequence)
-                    min_5prime_index_length = max(min_5prime_index_length, len(sequence_5prime))
-                    max_5prime_index_length = min(max_5prime_index_length, len(actual_5prime_sequence))
-                index["min_index_5prime_length"] = min_5prime_index_length
-                index["max_index_5prime_length"] = max_5prime_index_length
-
-                min_3prime_index_length = 0
-                max_3prime_index_length = STANDARD_SEQUENCE_FIELD_LENGTH * 2 # Assuming max size index and flanker
-                index["actual_3prime_sequences"] = []
-                for sequence_3prime in index["obj"].list_3prime_sequences():                        
-                    if index_read_direction_3_prime == INDEX_READ_FORWARD:
-                        actual_3prime_sequence = sequence_3prime + flanker_3_prime
-                    else:
-                        actual_3prime_sequence = _reverse_complement(flanker_3_prime + sequence_3prime)
-                    index["actual_3prime_sequences"].append(actual_3prime_sequence)
-                    min_3prime_index_length = max(min_3prime_index_length, len(sequence_3prime))
-                    max_3prime_index_length = min(max_3prime_index_length, len(actual_3prime_sequence))
-                    index["min_index_3prime_length"] = min_3prime_index_length
-                    index["max_index_3prime_length"] = max_3prime_index_length
-            
-            # Min index length is used as comparison length
-            # Max index length is used to validate some errors (include length of index + flanker in the read direction)
-            # Parameter length supercede the calculated ones but a warning is sent if they do not match.
-
-            # get target min and max length
-            min_5prime_lengths = []
-            max_5prime_lengths = []
-            min_3prime_lengths = []
-            max_3prime_lengths = []
-            for index_id in indices_ids:
-                index = index_dict[index_id]
-                min_5prime_lengths.append(index["min_index_5prime_length"])
-                max_5prime_lengths.append(index["max_index_5prime_length"])
-                min_3prime_lengths.append(index["min_index_3prime_length"])
-                max_3prime_lengths.append(index["max_index_3prime_length"])
-            target_min_5prime_length = max(min_5prime_lengths)
-            target_max_5prime_length = min(max_5prime_lengths)
-            target_min_3prime_length = max(min_3prime_lengths)
-            target_max_3prime_length = min(max_3prime_lengths)
-
-            # Check if both length are default value (0). This means we have to supply the length. Otherwise, validate the length given.
-            if not validation_length_is_calculated and (length_5_prime != target_min_5prime_length or length_3_prime != target_min_3prime_length):
-                warnings.append(f"Calculated validation lengths (5 prime : {target_min_5prime_length}, 3 prime : {target_min_3prime_length}) are different than requested ones (5 prime : {length_5_prime}, 3 prime : {length_3_prime}).")
-                target_min_5prime_length = length_5_prime
-                target_min_3prime_length = length_3_prime
-            
-            # Error if the minimal required index length for some indices is larger than the maximal permitted length for other indices
-            indices_in_error = []
-            # some indices do not support 5 prime index of this size (or at all).
-            if target_min_5prime_length > target_max_5prime_length:
-                # identify and list the problematic indices
-                indices_in_error = list(filter(lambda x: x[1] < target_min_5prime_length, zip(indices_ids, max_5prime_lengths)))
-                errors.append(f"Indices in this list {[indice for indice, _ in indices_in_error]} do not support 5 primes index of the required length ({target_min_5prime_length}).")
-            # some indices do not support 3 prime index of this size (or at all).
-            indices_in_error = []
-            if target_min_3prime_length > target_max_3prime_length:
-                # identify and list the problematic indices
-                indices_in_error = list(filter(lambda x: x[1] < target_min_3prime_length, zip(indices_ids, max_3prime_lengths)))
-                errors.append(f"Indices in this list {[indice for indice, _ in indices_in_error]} do not support 3 primes index of the required length ({target_min_3prime_length}).")
-            
-            # warning if the minimal required index length for some indices is larger than the requested index length : sub-optimal validation
-            indices_in_warning = list(filter(lambda x: x[1] > target_min_5prime_length, zip(indices_ids, min_5prime_lengths)))
-            if indices_in_warning: # 5 prime
-                warnings.append(f"Sub-optimal. Indices in this list {[indice for indice, _ in indices_in_warning]} validate using a length ({target_min_5prime_length}) that is smaller than their sequence length ({[length for _, length in indices_in_warning]}).")
-            indices_in_warning = list(filter(lambda x: x[1] > target_min_3prime_length, zip(indices_ids, min_3prime_lengths)))
-            if indices_in_warning: # 3 prime
-                warnings.append(f"Sub-optimal. Indices in this list {[indice for indice, _ in indices_in_warning]} validate using a length ({target_min_3prime_length}) that is smaller than their sequence length ({[length for _, length in indices_in_warning]}).")
-
-            # warning if the minimal required index length for some indices is larger than the minimal required index length for other indices
-            indices_in_warning = list(filter(lambda x: x[1] < target_min_5prime_length, zip(indices_ids, min_5prime_lengths)))
-            if indices_in_warning: # 5 prime
-                warnings.append(f"Indices in this list {[indice for indice, _ in indices_in_warning]} have smaller 5 prime index length than the length used for validation ({target_min_5prime_length}).")
-            indices_in_warning = list(filter(lambda x: x[1] < target_min_3prime_length, zip(indices_ids, min_3prime_lengths)))
-            if indices_in_warning: # 3 prime
-                warnings.append(f"Indices in this list {[indice for indice, _ in indices_in_warning]} have smaller 3 prime index length than the length used for validation ({target_min_3prime_length}).")
-
-            # At this point we have the validation data loaded, validation length calculated and validated.
-            # We will now proceed to calculate the hamming distance of the index.
-            if not errors:
-                validation_length_5prime = target_min_5prime_length
-                validation_length_3prime = target_min_3prime_length
-                results["instrument_type"] = instrument_type.type
-                results["validation_length_is_calculated"] = validation_length_is_calculated
-                results["validation_length_5prime"] = validation_length_5prime
-                results["validation_length_3prime"] = validation_length_3prime
-                results["threshold"] = threshold
-                results["header"] = indices_ids
-                results["distances"] = [[None for i in indices_ids] for j in indices_ids]               
-
-                for reference_count, id_reference in enumerate(indices_ids):
-                    index_reference = index_dict[id_reference]
-                    for validation_count, id_validation in enumerate(indices_ids[reference_count + 1:], reference_count + 1): # skip redundant calculations
-                        index_validation = index_dict[id_validation]
-                        # 5 prime hamming
-                        min_distance_5prime = 0
-                        if validation_length_5prime: # if length 0 skip
-                            min_distance_5prime = validation_length_5prime # Best case scenario
-                            for index_5prime_reference in index_reference["actual_5prime_sequences"]:
-                                for index_5prime_validation in index_validation["actual_5prime_sequences"]:
-                                    distance_5prime = sum(base_reference != base_validation for base_reference, base_validation in zip(index_5prime_reference[:validation_length_5prime], index_5prime_validation[:validation_length_5prime]))
-                                    min_distance_5prime = min(min_distance_5prime, distance_5prime)
-                        # 3 prime hamming
-                        min_distance_3prime = 0
-                        if validation_length_3prime: # if length 0 skip
-                            min_distance_3prime = validation_length_3prime # Best case scenario
-                            for index_3prime_reference in index_reference["actual_3prime_sequences"]:
-                                for index_3prime_validation in index_validation["actual_3prime_sequences"]:
-                                    distance_3prime = sum(base_reference != base_validation for base_reference, base_validation in zip(index_3prime_reference[:validation_length_3prime], index_3prime_validation[:validation_length_3prime]))
-                                    min_distance_3prime = min(min_distance_3prime, distance_3prime)
-                        if threshold is not None:
-                            is_valid = is_valid and (min_distance_3prime > threshold or min_distance_5prime > threshold)
-                        results["distances"][reference_count][validation_count] = tuple([min_distance_3prime, min_distance_5prime])
-    results["is_valid"] = is_valid if threshold is not None else None
->>>>>>> ba75c435
     return (results, errors, warnings)