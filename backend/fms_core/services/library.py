from decimal import Decimal
from django.core.exceptions import ValidationError
from datetime import date
from fms_core.models import LibraryType, Library, DerivedBySample

from fms_core.services.sample import inherit_derived_sample, _process_sample

from fms_core.utils import convert_concentration_from_nm_to_ngbyul, decimal_rounded_to_precision

from fms_core.models._constants import STRANDEDNESS_CHOICES, SINGLE_STRANDED

def get_library_type(name):
    library_type = None
    errors = []
    warnings = []
    try:
        library_type = LibraryType.objects.get(name=name)
    except LibraryType.DoesNotExist as e:
        errors.append(f"No Library Type named {name} could be found.")
    except LibraryType.MultipleObjectsReturned as e:
        errors.append(f"More than one Library Type was found with the name {name}.")

    return library_type, errors, warnings


def create_library(library_type, index, platform, strandedness, library_size=None):
    library = None
    errors = []
    warnings = []

    if not library_type:
        errors.append('Missing library type.')
        return library, errors, warnings

    if not index:
        errors.append('Missing index.')
        return library, errors, warnings

    if not platform:
        errors.append('Missing platform.')
        return library, errors, warnings

    if not strandedness:
        errors.append('Missing strandedness.')
        return library, errors, warnings

    try:
        library = Library.objects.create(library_type=library_type,
                                         library_size=library_size,
                                         index=index,
                                         platform=platform,
                                         strandedness=strandedness)
    except ValidationError as e:
        errors.append(';'.join(e.messages))

    return library, errors, warnings


def convert_library(process, platform, sample_source, container_destination, coordinates_destination, volume_used,
                    volume_destination, execution_date, comment):
    library_destination = None
    errors = []
    warnings = []

    if not process:
        errors.append(f"Process is required.")
    if not platform:
        errors.append(f"Platform is required.")
    if not sample_source:
        errors.append(f"Source sample is required.")
    if not container_destination:
        errors.append(f"Destination container is required.")
    if volume_used is None:
        errors.append(f"Volume used is required.")
    if volume_destination is None:
        errors.append(f"Volume destination is required.")
    else:
        if volume_used <= 0:
            errors.append(f"Volume used ({volume_used}) is invalid.")
        if sample_source and volume_used > sample_source.volume:
            errors.append(
                f"Volume used ({volume_used}) exceeds the current volume of the library ({sample_source.volume}).")

    if not isinstance(execution_date, date):
        errors.append(f"Execution date is not valid.")

    # Retrieve library object linked to the source sample
    if not sample_source.is_library:
        errors.append(f"Sample {sample_source.name} is not a library or a pool of libraries.")

    if not errors:
        try:
            sample_source.volume = sample_source.volume - volume_used
            sample_source.save()

            sample_destination_data = dict(
                container_id=container_destination.id,
                coordinates=coordinates_destination if coordinates_destination else "",
                creation_date=execution_date,
                concentration=None,
                volume=volume_destination,
                depleted=False,
                # Reset QC flags
                quantity_flag=None,
                quality_flag=None
            )

            derived_samples_destination = []
            volume_ratios = {}
            for derived_sample_source in sample_source.derived_samples.all():
                library_source_obj = derived_sample_source.library
                # extra validation
                if library_source_obj is None:
                    errors.append(f"Pool {sample_source.name} contains a sample {derived_sample_source.biosample.alias} that is not a library.")

                elif library_source_obj.platform == platform:
                    errors.append(f"Source library platform and destination library platform can't be the same.")

                # Create new destination library for each derived sample
                library_destination, errors_library_destination, warnings_library_destinations = \
                    create_library(library_type=library_source_obj.library_type,
                                   library_size=library_source_obj.library_size,
                                   index=library_source_obj.index,
                                   platform=platform,
                                   strandedness=SINGLE_STRANDED)

                new_derived_sample_data = {
                    "library_id": library_destination.id
                }
                new_derived_sample, errors_inherit, warnings_inherit = inherit_derived_sample(derived_sample_source,
                                                                                              new_derived_sample_data)
                errors.extend(errors_inherit)
                warnings.extend(warnings_inherit)

                derived_samples_destination.append(new_derived_sample)
                volume_ratios[new_derived_sample.id] = DerivedBySample.objects.get(sample=sample_source,
                                                                                   derived_sample=derived_sample_source).volume_ratio

            sample_destination, errors_process, warnings_process = _process_sample(process,
                                                                                   sample_source,
                                                                                   sample_destination_data,
                                                                                   derived_samples_destination,
                                                                                   volume_ratios,
                                                                                   execution_date,
                                                                                   volume_used,
                                                                                   comment)
            errors.extend(errors_process)
            warnings.extend(warnings_process)

        except Exception as e:
            errors.append(e)

    return library_destination, errors, warnings


def update_library(derived_sample, **kwargs):
    errors = []
    warnings = []

    if derived_sample is None:
        errors.append('Missing derived sample.')
    elif not derived_sample.library:
        errors.append(f"Sample is not a library or a pool of libraries.")
    else:
        try:
            library = derived_sample.library

            if 'library_type' in kwargs:
                library.library_type = kwargs['library_type']

            if 'platform' in kwargs:
                library.platform = kwargs['platform']

            if 'index' in kwargs:
                library.index = kwargs['index']

            if 'strandedness' in kwargs:
                strandedness = kwargs['strandedness']
                if strandedness is None or strandedness in STRANDEDNESS_CHOICES:
                    library.strandedness = strandedness
                else:
                    errors.append(f'Unexpected value for strandedness ({strandedness})')

            if 'library_size' in kwargs:
                library_size = kwargs['library_size']
                if library_size is not None:
                    library_size = Decimal(kwargs['library_size'])
                library.library_size = library_size

            library.save()
            
        except Exception as e:
            errors.append(str(e))

    return derived_sample, errors, warnings


def convert_library_concentration_from_nm_to_ngbyul(source_sample, concentration_nm):
    """
                 Converts the concentration of a library from nM to ng/uL by calculating each partial concentration
                 of the derived samples and adjusting it with their respective volume ratio.

                 Args:
                     `sample_source`: The source library to be converted.
                     `concentration_nm`: The library concentration in nM.

                 Returns:
                     The resulting concentration in ng/uL
            """
    errors = []
    warnings = []

    if source_sample is None:
        errors.append(f'Missing sample.')
    elif not source_sample.is_library:
        errors.append(f'Conversion from nM to ng/uL requires a library as source sample.')

    if not errors:
        final_concentration = 0
        for derived_sample in source_sample.derived_samples.all():
            # Compute the size of each library and its volume ratio
            library = derived_sample.library
            volume_ratio = DerivedBySample.objects.get(derived_sample=derived_sample, sample=source_sample).volume_ratio
            if library.library_size and library.strandedness:
                # Convert the concentration
                partial_concentration = convert_concentration_from_nm_to_ngbyul(concentration_nm,
                                                                                library.molecular_weight_approx,
                                                                                library.library_size)
                if partial_concentration is None:
                    errors.append(f'Failed to convert the concentration of this library {source_sample.name}.')
                    return None, errors, warnings
                else:
                    # Adjust the concentration according to its volume ratio
                    adjusted_concentration = partial_concentration * volume_ratio
                    final_concentration += adjusted_concentration
            else:
                errors.append(f'Either library size or strandedness has not been set for this library.')
                return None, errors, warnings
        return final_concentration, errors, warnings
    else:
        return None, errors, warnings


def convert_library_concentration_from_ngbyul_to_nm(source_sample, concentration_ngbyul):
    """
                 Converts the concentration of a library from ng/uL to nM by calculating each partial concentration
                 of the derived samples and adjusting it with their respective volume ratio.

                 Args:
                     `sample_source`: The source library to be converted.
                     `concentration_nm`: The library concentration in ng/uL.

                 Returns:
                     The resulting concentration in nM
            """
    errors = []
    warnings = []
    concentration_nm = None

    if source_sample is None:
        errors.append(f'Missing sample.')
    elif not source_sample.is_library:
        errors.append(f'Conversion from ng/uL to nM requires a library as source sample.')

    if not errors:
        sum_adjusted_factor = 0
        for derived_sample in source_sample.derived_samples.all():
            # Compute the size of each library and its volume ratio
            library = derived_sample.library
            volume_ratio = DerivedBySample.objects.get(derived_sample=derived_sample, sample=source_sample).volume_ratio
            if library.library_size and library.strandedness:
                # Convert the concentration
                adjusted_factor = (library.library_size * library.molecular_weight_approx * volume_ratio)
                sum_adjusted_factor += adjusted_factor
            else:
                errors.append(f'Either library size or strandedness has not been set for this library.')
                return None, errors, warnings
<<<<<<< HEAD
        concentration_nm = decimal_rounded_to_precision(Decimal((concentration_ngbyul * 1000000) / sum_adjusted_factor))
=======
        concentration_nm = (concentration_ngbyul * 1000000) / sum_adjusted_factor
>>>>>>> 08de4f55
        return concentration_nm, errors, warnings
    else:
        return None, errors, warnings<|MERGE_RESOLUTION|>--- conflicted
+++ resolved
@@ -275,11 +275,7 @@
             else:
                 errors.append(f'Either library size or strandedness has not been set for this library.')
                 return None, errors, warnings
-<<<<<<< HEAD
         concentration_nm = decimal_rounded_to_precision(Decimal((concentration_ngbyul * 1000000) / sum_adjusted_factor))
-=======
-        concentration_nm = (concentration_ngbyul * 1000000) / sum_adjusted_factor
->>>>>>> 08de4f55
         return concentration_nm, errors, warnings
     else:
         return None, errors, warnings