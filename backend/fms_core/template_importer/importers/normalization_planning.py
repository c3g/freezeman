--- conflicted
+++ resolved
@@ -1,11 +1,9 @@
-<<<<<<< HEAD
 from fms_core.template_prefiller.prefiller import PrefillTemplateFromDict
-=======
->>>>>>> b5cba90c
 from fms_core.template_importer.row_handlers.normalization_planning import NormalizationPlanningRowHandler
 from fms_core.template_prefiller._utils import load_position_dict
 from fms_core.templates import NORMALIZATION_PLANNING_TEMPLATE, NORMALIZATION_TEMPLATE
-<<<<<<< HEAD
+
+from fms_core.services.sample import get_sample_from_container
 
 from fms_core.models import IdGenerator, Container
 from ...containers import CONTAINER_KIND_SPECS
@@ -17,31 +15,16 @@
 from django.conf import settings
 
 from io import BytesIO
-=======
-from fms_core.models import Container
-from fms_core.utils import str_cast_and_normalize, str_cast_and_normalize_lower
-
-from openpyxl.reader.excel import load_workbook
-from django.conf import settings
-
-from ...containers import CONTAINER_KIND_SPECS
-from .._utils import float_to_decimal_and_none
-from ._generic import GenericImporter
-
-import zipfile
-import io
-import os
->>>>>>> b5cba90c
 from datetime import datetime
-from typing import Union
+from typing import Dict, List, Union
 
 FIXED_FORMAT = "Fixed (plates)"
 MOBILE_FORMAT = "Mobile (tubes)"
 VALID_ROBOT_FORMATS = [FIXED_FORMAT, MOBILE_FORMAT]
-<<<<<<< HEAD
-=======
-
->>>>>>> b5cba90c
+SAMPLE_CHOICE = "Sample"
+LIBRARY_CHOICE = "Library"
+VALID_NORM_CHOICES = [SAMPLE_CHOICE, LIBRARY_CHOICE]
+
 
 class NormalizationPlanningImporter(GenericImporter):
     """
@@ -61,14 +44,13 @@
         self.initialize_data_for_template()
 
     def initialize_data_for_template(self):
-        # Maybe useful ?
         pass
 
     def import_template_inner(self):
         sheet = self.sheets['Normalization']
 
         mapping_rows_template = []
-        src_format = []
+        norm_choice = []
         dst_format = []
         # For each row initialize the object that is going to be prefilled in the normalization template
         for row_id, row_data in enumerate(sheet.rows):
@@ -97,7 +79,7 @@
             }
 
             robot = {
-                'input_format': str_cast_and_normalize(row_data['Robot input format']),
+                'norm_choice': str_cast_and_normalize(row_data['Robot norm choice']),
                 'output_format': str_cast_and_normalize(row_data['Robot output format']),
             }
 
@@ -116,24 +98,23 @@
             )
 
             mapping_rows_template.append(row_mapping)
-            src_format.append(robot["input_format"])
+            norm_choice.append(robot["norm_choice"])
             dst_format.append(robot["output_format"])
 
         if not self.dry_run:
             # Populate files
             
-            # Temporary test. Make sure all the format for input and output are the same
-            if len(set(src_format)) != 1:
-                self.base_errors.append(f"All Robot input formats need to be identical.")
+            # Make sure all the normalization choice and formats for outputs are the same
+            if len(set(norm_choice)) != 1:
+                self.base_errors.append(f"All Robot norm choice need to be identical.")
+
             if len(set(dst_format)) != 1:
                 self.base_errors.append(f"All Robot output formats need to be identical.")
 
-<<<<<<< HEAD
-
             # Create robot file and complete mapping_rows_template with the 
-            robot_filename = self.prepare_robot_file(mapping_rows_template, src_format[0], dst_format[0])
-
-            output_prefilled_template = PrefillTemplateFromDict(NORMALIZATION_TEMPLATE, mapping_rows_template)
+            robot_files, updated_mapping_rows = self.prepare_robot_file(mapping_rows_template, norm_choice[0], dst_format[0])
+
+            output_prefilled_template = PrefillTemplateFromDict(NORMALIZATION_TEMPLATE, updated_mapping_rows)
 
             output_prefilled_template_name = "/".join(NORMALIZATION_TEMPLATE["identity"]["file"].split("/")[-1:])
 
@@ -158,7 +139,7 @@
                 'content': zip_buffer.getvalue()
             }
             
-    def prepare_robot_file(self, rows_data, src_format, dst_format) -> Union[BytesIO, None]:
+    def prepare_robot_file(self, rows_data, src_format, dst_format) -> Union[(List[BytesIO], Dict), None]:
         """
         This function takes the content of the Normalization planning template as input to create
         a csv file that contains the required configuration for the robot execution of the
@@ -174,7 +155,8 @@
         FIRST_COORD_AXIS = 0
         SECOND_COORD_AXIS = 1
         TUBE = "tube"
-        ROBOT_TUBE_RACK = "tube rack 4x6"
+        ROBOT_MOBILE_TUBE_RACK = "tube rack 4x6"
+        ROBOT_FIXED_TUBE_RACK = "tube rack 8x12"
 
         def get_robot_destination_container(row_data) -> str:
             return row_data["Robot Destination Container"]
@@ -300,20 +282,20 @@
                 for row_data in sorted_by_robot_container_and_coord:
                     row_data["Robot Source Coord"] = convert_to_numerical_robot_coord(coord_spec_by_barcode(row_data["Source Container Barcode"]),
                                                                                       row_data["Source Container Coord"])
-        else: # condition dest Mobile (tubes)
-            # The robot container in Mobile format are "tube racks 4x6"
-            default_spec = CONTAINER_KIND_SPECS[ROBOT_TUBE_RACK].coordinate_spec
-            count_coordinates_dest = len(default_spec[FIRST_COORD_AXIS]) * len(default_spec[SECOND_COORD_AXIS])
-            # Map destination container barcode to robot destination barcodes
-            for i, (barcode, _) in enumerate(dest_containers):
-                mapping_dest_containers[barcode] = "dest" + str((i / count_default_coords) + 1)
-            # Add robot barcode to the rows_data
-            for row_data in rows_data:
-                row_data["Robot Destination Container"] = mapping_dest_containers[row_data["Destination Container Barcode"]]
-            
-            # Add robot dest coord to the rows_data
-            for i, row_data in enumerate(rows_data):
-                row_data["Robot Destination Coord"] = str(i % count_default_coords)
+            else: # condition dest Mobile (tubes)
+                # The robot container in Mobile format are "tube racks 4x6"
+                default_spec = CONTAINER_KIND_SPECS[ROBOT_TUBE_RACK].coordinate_spec
+                count_coordinates_dest = len(default_spec[FIRST_COORD_AXIS]) * len(default_spec[SECOND_COORD_AXIS])
+                # Map destination container barcode to robot destination barcodes
+                for i, (barcode, _) in enumerate(dest_containers):
+                    mapping_dest_containers[barcode] = "dest" + str((i / count_default_coords) + 1)
+                # Add robot barcode to the rows_data
+                for row_data in rows_data:
+                    row_data["Robot Destination Container"] = mapping_dest_containers[row_data["Destination Container Barcode"]]
+                
+                # Add robot dest coord to the rows_data
+                for i, row_data in enumerate(rows_data):
+                    row_data["Robot Destination Coord"] = str(i % count_default_coords)
 
         elif dst_format == MOBILE_FORMAT and src_format == MOBILE_FORMAT: ############## condition dst Mobile (tubes) + condition src Mobile (tubes) ##############
             count_coordinates_dest = len(default_mobile_spec[FIRST_COORD_AXIS]) * len(default_mobile_spec[SECOND_COORD_AXIS])
@@ -345,303 +327,3 @@
         else:
             pass # This should never happen
 
-
-
-
-
-
-
-
-
-        ############################################# Source section ###################################################
-
-        src_containers = set(row_data["Source Container Barcode"] for row_data in rows_data)
-
-        if src_format == FIXED_FORMAT: ############## condition src Fixed (plates) ##############
-            # Map container spec to source container barcode
-            for barcode in src_containers:
-                container = Container.objects.get(barcode=barcode)
-                coord_spec_by_barcode[barcode] = CONTAINER_KIND_SPECS[container.kind].coordinate_spec
-
-            # Map source container barcode to robot source barcodes
-            for i, barcode in enumerate(src_containers):
-                mapping_src_containers[barcode] = "src" + str(i)
-
-            # Add robot barcode to the rows_data
-            for row_data in rows_data: 
-                row_data["Robot Source Container"] = mapping_src_containers[row_data["Source Container Barcode"]]
-
-            # Add robot src coord to the sorted rows_data
-            for row_data in rows_data:
-                row_data["Robot Source Coord"] = convert_to_numerical_robot_coord(coord_spec_by_barcode(row_data["Source Container Barcode"]),
-                                                                                  row_data["Source Container Coord"])
-        elif src_format == MOBILE_FORMAT: ############## condition src Mobile (tubes) ##############
-            count_coordinates_src = len(default_mobile_spec[FIRST_COORD_AXIS]) * len(default_mobile_spec[SECOND_COORD_AXIS])
-            
-            # Map destination container barcode to robot destination barcodes
-            for i, barcode in enumerate(src_containers):
-                mapping_src_containers[barcode] = "src" + str((i / count_coordinates_src) + 1)
-
-=======
-            # Create robot file and complete mapping_rows_template with the 
-            robot_filename = self.prepare_robot_file(mapping_rows_template, src_format[0], dst_format[0])
-
-            if robot_filename is not None:
-                # TODO: implement independent functions / services for this
-                # TODO: a lot
-                #Populate template
-                out_stream = io.BytesIO()
-
-                filename = "/".join(NORMALIZATION_TEMPLATE["identity"]["file"].split("/")[-2:])
-                template_path = os.path.join(settings.STATIC_ROOT, filename)
-                workbook = load_workbook(filename=template_path)
-                position_dict = load_position_dict(workbook, NORMALIZATION_TEMPLATE["sheets info"], NORMALIZATION_TEMPLATE["prefill info"])
-
-                try:
-                    for sheet_name, sheet_dict in position_dict.items():
-                        current_sheet = workbook[sheet_name]
-                        for i, entry in enumerate(mapping_rows_template):
-                            for sheet in NORMALIZATION_TEMPLATE["sheets info"]:
-                                for header_index, template_column in enumerate(sheet['headers']):
-                                    if sheet["name"] == sheet_name:
-                                        current_sheet.cell(row=sheet_dict["header_offset"] + i, column=header_index + 1).value = entry[template_column]
-                    workbook.save(out_stream)
-                except Exception as e:
-                    print("Failed to fill result template : " + str(e))
-
-                # TODO: Random name from id generator
-                output_zip_name = f"Normalization_planning_output_{datetime.today().strftime('%Y-%m-%d')}"
-                normalization_template_filename = filename.split('/')[1]
-
-                # Zip files
-                try:
-                    zip_buffer = io.BytesIO()
-                    with zipfile.ZipFile(zip_buffer, 'w', zipfile.ZIP_DEFLATED) as zip_file:
-                        # Add normalization prefilled template
-                        file = out_stream.getvalue()
-                        zip_file.writestr(output_zip_name + '/' + normalization_template_filename, file)
-                        # TODO: add robot csv file
-                except Exception as e:
-                    print("Failed to zip the result file: " + str(e))
-
-                self.output_file = {
-                    'name': output_zip_name + '.zip',
-                    'content': zip_buffer.getvalue()
-                }
-
-    def prepare_robot_file(self, rows_data, src_format, dst_format) -> Union[io.BytesIO, None]:
-        """
-        This function takes the content of the Normalization planning template as input to create
-        a csv file that contains the required configuration for the robot execution of the
-        normalization in the lab.
-
-        Args:
-            row_data: A list of row_data extracted by the importer and already validated by the row_handler.
-                      The row_data content will be modified and the robot barcode and coordinates will
-                      be added for input and output.
-        Returns:
-            A string containing the path to the created robot file or None if an error occured.
-        """
-        FIRST_COORD_AXIS = 0
-        SECOND_COORD_AXIS = 1
-        TUBE = "tube"
-        ROBOT_MOBILE_TUBE_RACK = "tube rack 4x6"
-        ROBOT_FIXED_TUBE_RACK = "tube rack 8x12"
-
-
-        def get_robot_destination_container(row_data) -> str:
-            return row_data["Robot Destination Container"]
-        def get_robot_destination_coord(row_data) -> str:
-            return row_data["Robot Destination Coord"]
-
-        def get_placement_container_barcode(row_data) -> str:
-            return row_data["Destination Container Barcode"] if row_data["Destination Container Kind"] != TUBE else row_data["Destination Parent Container Barcode"]
-        def get_placement_container_coord(row_data) -> str:
-            return row_data["Destination Container Coord"] if row_data["Destination Container Kind"] != TUBE else row_data["Destination Parent Container Coord"]
-
-        def convert_to_numerical_robot_coord(coord_spec, fms_coord) -> int:
-            first_axis_len = len(coord_spec[FIRST_COORD_AXIS])
-            second_axis_coord = int(fms_coord[1:])
-            return (ord(fms_coord[:1]) - 96) + (first_axis_len * (second_axis_coord - 1))
-
-
-        mapping_dest_containers = {}
-        mapping_src_containers = {}
-        coord_spec_by_barcode = {}
-
-        # The robot container in Mobile format are "tube racks 4x6"
-        default_mobile_spec = CONTAINER_KIND_SPECS[ROBOT_MOBILE_TUBE_RACK].coordinate_spec
-        count_default_coords = len(default_mobile_spec[FIRST_COORD_AXIS]) * len(default_mobile_spec[SECOND_COORD_AXIS])
-        coord_spec_by_barcode = {}
-
-        ############################################# Destination section ###################################################
-
-        dest_containers = set((get_placement_container_barcode(row_data), row_data["Destination Container Kind"]) for row_data in rows_data)
-
-        if dst_format == FIXED_FORMAT: ############## condition dst Fixed (plates) + any src ##############
-            # Map container spec to destination container barcode
-            for barcode, kind in dest_containers:
-                coord_spec_by_barcode[barcode] = CONTAINER_KIND_SPECS[kind].coordinate_spec if kind != TUBE \
-                                                 else CONTAINER_KIND_SPECS[ROBOT_FIXED_TUBE_RACK].coordinate_spec
-            # Map destination container barcode to robot destination barcodes
-            for i, (barcode, _) in enumerate(dest_containers):
-                mapping_dest_containers[barcode] = "dest" + str(i)
-            # Add robot barcode to the rows_data
-            for row_data in rows_data:
-                row_data["Robot Destination Container"] = mapping_dest_containers[get_placement_container_barcode(row_data)]
-            # Add robot dest coord to the rows_data
-            for row_data in rows_data:
-                row_data["Robot Destination Coord"] = convert_to_numerical_robot_coord(coord_spec_by_barcode(row_data["Destination Container Barcode"]),
-                                                                                       row_data["Destination Container Coord"])
-        
-            # Sort incomming list using the destination plates barcodes and coords
-            rows_data = sorted(rows_data,
-                               key=lambda x: (get_robot_destination_container(x), get_robot_destination_coord(x)),
-                               reverse=False)
-
-            src_containers = set(row_data["Source Container Barcode"] for row_data in rows_data)
-
-            if src_format == FIXED_FORMAT: ############## condition src Fixed (plates) ##############
-                # Map container spec to source container barcode
-                for barcode in src_containers:
-                    container = Container.objects.get(barcode=barcode)
-                    coord_spec_by_barcode[barcode] = CONTAINER_KIND_SPECS[container.kind].coordinate_spec
-
-                # Map source container barcode to robot source barcodes
-                for i, barcode in enumerate(src_containers):
-                    mapping_src_containers[barcode] = "src" + str(i)
-
-                # Add robot barcode to the rows_data
-                for row_data in rows_data:
-                    row_data["Robot Source Container"] = mapping_src_containers[row_data["Source Container Barcode"]]
-
-                # Add robot src coord to the sorted rows_data
-                for row_data in rows_data:
-                    row_data["Robot Source Coord"] = convert_to_numerical_robot_coord(coord_spec_by_barcode(row_data["Source Container Barcode"]),
-                                                                                      row_data["Source Container Coord"])
-            elif src_format == MOBILE_FORMAT: ############## condition src Mobile (tubes) ##############                
-                # Map destination container barcode to robot destination barcodes
-                for i, barcode in enumerate(src_containers):
-                    mapping_src_containers[barcode] = "src" + str((i / count_default_coords) + 1)
-
-                # Add robot barcode to the rows_data
-                for row_data in rows_data:
-                    row_data["Robot Source Container"] = mapping_src_containers[row_data["Source Container Barcode"]]
-                
-                # Add robot src coord to the sorted rows_data
-                for i, row_data in enumerate(rows_data):
-                    row_data["Robot Source Coord"] = str(i % count_default_coords)
-
-        elif dst_format == MOBILE_FORMAT and src_format == FIXED_FORMAT: ############## condition dst Mobile (tubes) + condition src Fixed (plates) ##############
-            # Use src containers coords to order the lines
-            src_containers = set(row_data["Source Container Barcode"] for row_data in rows_data)
-            # Map container spec to destination container barcode
-            for barcode in src_containers:
-                container = Container.objects.get(barcode=barcode)
-                coord_spec_by_barcode[barcode] = CONTAINER_KIND_SPECS[container.kind].coordinate_spec if container.kind != TUBE \
-                                                 else CONTAINER_KIND_SPECS[ROBOT_FIXED_TUBE_RACK].coordinate_spec
-            # Map source container barcode to robot source barcodes
-            for i, barcode in enumerate(src_containers):
-                mapping_src_containers[barcode] = "src" + str(i) # !!!!!!!! Need to think about tubes also ...
-            # Add robot barcode to the rows_data
-            for row_data in rows_data:
-                row_data["Robot Source Container"] = mapping_src_containers[row_data["Source Container Barcode"]]
-            # Add robot dest coord to the rows_data
-            for row_data in rows_data:
-                row_data["Robot Destination Coord"] = convert_to_numerical_robot_coord(coord_spec_by_barcode(row_data["Destination Container Barcode"]),
-                                                                                       row_data["Destination Container Coord"])
-        
-            # Sort incomming list using the destination plates barcodes and coords
-            rows_data = sorted(rows_data,
-                               key=lambda x: (get_robot_destination_container(x), get_robot_destination_coord(x)),
-                               reverse=False)
-
-            count_coordinates_dest = len(default_mobile_spec[FIRST_COORD_AXIS]) * len(default_mobile_spec[SECOND_COORD_AXIS])
-
-
-            # Map destination container barcode to robot destination barcodes
-            for i, (barcode, _) in enumerate(dest_containers):
-                mapping_dest_containers[barcode] = "dest" + str((i / count_default_coords) + 1)
-            # Add robot barcode to the rows_data
-            for row_data in rows_data:
-                row_data["Robot Destination Container"] = mapping_dest_containers[row_data["Destination Container Barcode"]]
-            
-            # Add robot dest coord to the rows_data
-            for i, row_data in enumerate(rows_data):
-                row_data["Robot Destination Coord"] = str(i % count_default_coords)
-
-        elif dst_format == MOBILE_FORMAT and src_format == MOBILE_FORMAT: ############## condition dst Mobile (tubes) + condition src Mobile (tubes) ##############
-            count_coordinates_dest = len(default_mobile_spec[FIRST_COORD_AXIS]) * len(default_mobile_spec[SECOND_COORD_AXIS])
-
-            # Map destination container barcode to robot destination barcodes
-            for i, (barcode, _) in enumerate(dest_containers):
-                mapping_dest_containers[barcode] = "dest" + str((i / count_default_coords) + 1)
-            # Add robot barcode to the rows_data
-            for row_data in rows_data:
-                row_data["Robot Destination Container"] = mapping_dest_containers[row_data["Destination Container Barcode"]]
-            
-            # Add robot dest coord to the rows_data
-            for i, row_data in enumerate(rows_data):
-                row_data["Robot Destination Coord"] = str(i % count_default_coords)
-
-            src_containers = set(row_data["Source Container Barcode"] for row_data in rows_data)
-            
-            # Map destination container barcode to robot destination barcodes
-            for i, barcode in enumerate(src_containers):
-                mapping_src_containers[barcode] = "src" + str((i / count_default_coords) + 1)
-
-            # Add robot barcode to the rows_data
-            for row_data in rows_data:
-                row_data["Robot Source Container"] = mapping_src_containers[row_data["Source Container Barcode"]]
-            
-            # Add robot src coord to the sorted rows_data
-            for i, row_data in enumerate(rows_data):
-                row_data["Robot Source Coord"] = str(i % count_default_coords)
-        else:
-            pass # This should never happen
-
-
-
-
-
-
-
-
-
-        ############################################# Source section ###################################################
-
-        src_containers = set(row_data["Source Container Barcode"] for row_data in rows_data)
-
-        if src_format == FIXED_FORMAT: ############## condition src Fixed (plates) ##############
-            # Map container spec to source container barcode
-            for barcode in src_containers:
-                container = Container.objects.get(barcode=barcode)
-                coord_spec_by_barcode[barcode] = CONTAINER_KIND_SPECS[container.kind].coordinate_spec
-
-            # Map source container barcode to robot source barcodes
-            for i, barcode in enumerate(src_containers):
-                mapping_src_containers[barcode] = "src" + str(i)
-
-            # Add robot barcode to the rows_data
-            for row_data in rows_data: 
-                row_data["Robot Source Container"] = mapping_src_containers[row_data["Source Container Barcode"]]
-
-            # Add robot src coord to the sorted rows_data
-            for row_data in rows_data:
-                row_data["Robot Source Coord"] = convert_to_numerical_robot_coord(coord_spec_by_barcode(row_data["Source Container Barcode"]),
-                                                                                  row_data["Source Container Coord"])
-        elif src_format == MOBILE_FORMAT: ############## condition src Mobile (tubes) ##############
-            count_coordinates_src = len(default_mobile_spec[FIRST_COORD_AXIS]) * len(default_mobile_spec[SECOND_COORD_AXIS])
-            
-            # Map destination container barcode to robot destination barcodes
-            for i, barcode in enumerate(src_containers):
-                mapping_src_containers[barcode] = "src" + str((i / count_coordinates_src) + 1)
-
->>>>>>> b5cba90c
-            # Add robot barcode to the rows_data
-            for row_data in rows_data:
-                row_data["Robot Source Container"] = mapping_src_containers[row_data["Source Container Barcode"]]
-            
-            # Add robot src coord to the sorted rows_data
-            for i, row_data in enumerate(rows_data):
-                row_data["Robot Source Coord"] = str(i % count_coordinates_dest)