--- conflicted
+++ resolved
@@ -4,26 +4,15 @@
 from fms_core.template_prefiller._utils import load_position_dict
 from fms_core.templates import NORMALIZATION_PLANNING_TEMPLATE, NORMALIZATION_TEMPLATE
 
-<<<<<<< HEAD
-=======
-from fms_core.services.sample import get_sample_from_container
-
->>>>>>> 66c53a63
 from fms_core.models import IdGenerator, Container
 from ...containers import CONTAINER_KIND_SPECS
 
 from ._generic import GenericImporter
 from .._utils import float_to_decimal_and_none, zip_files
 from fms_core.utils import str_cast_and_normalize, str_cast_and_normalize_lower
-<<<<<<< HEAD
 
 from django.conf import settings
 
-=======
-
-from django.conf import settings
-
->>>>>>> 66c53a63
 from io import BytesIO
 from datetime import datetime
 import decimal
@@ -53,11 +42,6 @@
 
         mapping_rows_template = []
         norm_choice = []
-<<<<<<< HEAD
-
-=======
-        dst_format = []
->>>>>>> 66c53a63
         # For each row initialize the object that is going to be prefilled in the normalization template
         for row_id, row_data in enumerate(sheet.rows):
             source_sample = {
@@ -86,10 +70,6 @@
 
             robot = {
                 'norm_choice': str_cast_and_normalize(row_data['Robot Norm Choice']),
-<<<<<<< HEAD
-=======
-                'output_format': str_cast_and_normalize(row_data['Robot Output Format']),
->>>>>>> 66c53a63
             }
 
             normalization_kwargs = dict(
@@ -108,43 +88,22 @@
 
             mapping_rows_template.append(row_mapping)
             norm_choice.append(robot["norm_choice"])
-<<<<<<< HEAD
-=======
-            dst_format.append(robot["output_format"])
->>>>>>> 66c53a63
 
         if not self.dry_run:
             # Populate files
             
             # Make sure all the normalization choice and formats for outputs are the same
             if len(set(norm_choice)) != 1:
-<<<<<<< HEAD
                 self.base_errors.append(f"All Robot norm choice need to be identical.")
 
             # Create robot file and complete mapping_rows_template with the 
             robot_files, updated_mapping_rows = self.prepare_robot_file(mapping_rows_template, norm_choice[0])
 
-=======
-                print("BAD CHOICE")
-                self.base_errors.append(f"All Robot norm choice need to be identical.")
-
-            if len(set(dst_format)) != 1:
-                print("BAD FORMAT")
-                self.base_errors.append(f"All Robot output formats need to be identical.")
-
-            # Create robot file and complete mapping_rows_template with the 
-            robot_files, updated_mapping_rows = self.prepare_robot_file(mapping_rows_template, norm_choice[0], dst_format[0])
-
->>>>>>> 66c53a63
             output_prefilled_template = PrefillTemplateFromDict(NORMALIZATION_TEMPLATE, updated_mapping_rows)
 
             output_prefilled_template_name = "/".join(NORMALIZATION_TEMPLATE["identity"]["file"].split("/")[-1:])
 
-<<<<<<< HEAD
             files_to_zip = robot_files.extend([
-=======
-            files_to_zip = robot_files.append([
->>>>>>> 66c53a63
                 {
                     'name': output_prefilled_template_name,
                     'content': output_prefilled_template,
@@ -170,23 +129,12 @@
         Args:
             row_data: A list of row_data extracted by the importer and already validated by the row_handler.
             norm_choice: The choice between sample or library robot output files.
-<<<<<<< HEAD
-=======
-            dst_format: Fixed (plate) or Mobile (tube) format
->>>>>>> 66c53a63
             
         Returns:
             A tuple containing : a list of dict that contains robot csv files and an updated version of the row_data (sorted and completed).
         """
         FIRST_COORD_AXIS = 0
-<<<<<<< HEAD
         TUBE = "tube"
-=======
-        SECOND_COORD_AXIS = 1
-        TUBE = "tube"
-        ROBOT_MOBILE_TUBE_RACK = "tube rack 4x6"
-        ROBOT_FIXED_TUBE_RACK = "tube rack 8x12"
->>>>>>> 66c53a63
 
         if norm_choice == LIBRARY_CHOICE:
             ROBOT_SRC_PREFIX = "Source"
@@ -210,11 +158,7 @@
             return row_data["Robot Destination Coord"]
 
         def get_source_container_barcode(row_data, container_dict) -> str:
-<<<<<<< HEAD
             container, parent_barcode, _ = container_dict[row_data["Source Container Barcode"]]
-=======
-            container, parent_barcode, parent_kind = container_dict[row_data["Source Container Barcode"]]
->>>>>>> 66c53a63
             if container.kind == TUBE:
                 return parent_barcode
             else:
@@ -237,11 +181,7 @@
         def convert_to_numerical_robot_coord(coord_spec, fms_coord) -> int:
             first_axis_len = len(coord_spec[FIRST_COORD_AXIS])
             second_axis_coord = int(fms_coord[1:])
-<<<<<<< HEAD
             return (ord(fms_coord[:1]) - 64) + (first_axis_len * (second_axis_coord - 1)) # ord A is 65 we need to shift -64 to recenter it
-=======
-            return (ord(fms_coord[:1]) - 64) + (first_axis_len * (second_axis_coord - 1)) # ord A is 65 we need to shift - 64 to recenter it
->>>>>>> 66c53a63
 
         mapping_dest_containers = {}
         mapping_src_containers = {}
@@ -250,11 +190,6 @@
         robot_files = []
 
         # The robot container in Mobile format are "tube racks 4x6"
-<<<<<<< HEAD
-=======
-        default_mobile_spec = CONTAINER_KIND_SPECS[ROBOT_MOBILE_TUBE_RACK].coordinate_spec
-        count_default_coords = len(default_mobile_spec[FIRST_COORD_AXIS]) * len(default_mobile_spec[SECOND_COORD_AXIS])
->>>>>>> 66c53a63
         coord_spec_by_barcode = {}
 
         timestamp = datetime.now().strftime("%Y-%m-%d %H:%M:%S")
@@ -290,10 +225,6 @@
             
             src_containers = set(get_source_container_barcode(output_row_data, container_dict) for output_row_data in output_rows_data)
 
-<<<<<<< HEAD
-=======
-
->>>>>>> 66c53a63
             # Map source container barcode to robot source barcodes
             for i, barcode in enumerate(src_containers, start=1):
                 mapping_src_containers[barcode] = ROBOT_SRC_PREFIX + str(i)
@@ -359,9 +290,4 @@
                  "content": normalization_io.getvalue(),},
             ]
 
-<<<<<<< HEAD
-        return robot_files, output_rows_data
-=======
-        return robot_files, output_rows_data
-
->>>>>>> 66c53a63
+        return robot_files, output_rows_data