--- conflicted
+++ resolved
@@ -869,7 +869,7 @@
     queryset = ExperimentRun.objects.select_related("experiment_type", "container", "instrument")
     serializer_class = ExperimentRunSerializer
     pagination_class = None
-<<<<<<< HEAD
+
     permission_classes = [IsAuthenticated]
 
     template_action_list = [
@@ -879,7 +879,4 @@
             "template": EXPERIMENT_INFINIUM_TEMPLATE,
             "resource": ExperimentRunResource,
         },
-    ]
-=======
-    permission_classes = [IsAuthenticated]
->>>>>>> 41b1362c
+    ]