from django.conf import settings
import django.core.validators
from django.contrib.auth.models import User
from django.db import migrations, models
import django.db.models.deletion
import re
<<<<<<< HEAD
from django.contrib.auth.models import User
=======
>>>>>>> b78fce3b
import reversion

ADMIN_USERNAME = 'biobankadmin'

def create_library_preparation_objects(apps, schema_editor):
    Protocol = apps.get_model("fms_core", "Protocol")
    PropertyType = apps.get_model("fms_core", "PropertyType")
    ContentType = apps.get_model('contenttypes', 'ContentType')

    with reversion.create_revision(manage_manually=True):
        admin_user = User.objects.get(username=ADMIN_USERNAME)
        admin_user_id = admin_user.id

        reversion.set_comment("Create objects related to the Library preparation protocol")
        reversion.set_user(admin_user)

        # Create PropertyType and Protocols
        PROPERTY_TYPES_BY_PROTOCOL = {
            "Library Preparation": [
                                  ("Library Technician Name", "str"),
                                  ("Shearing Technician Name", "str"),
                                  ("Shearing Method", "str"),
                                  ("Shearing Size (bp)", "str"),
                                  ("Library Kit Used", "str"),
                                  ("Library Kit Lot", "str"),
                                  ("PCR Cycles", "str"),
                                  ("PCR Enzyme Used", "str"),
                                  ("PCR Enzyme Lot", "str"),
                                  ("EZ-96 DNA Methylation-Gold MagPrep Lot", "str")
                                 ]
        }
        protocol_content_type = ContentType.objects.get_for_model(Protocol)

        for protocol_name in PROPERTY_TYPES_BY_PROTOCOL.keys():
            protocol = Protocol.objects.create(name=protocol_name, created_by_id=admin_user_id, updated_by_id=admin_user_id)
            reversion.add_to_revision(protocol)

            for (property, value_type) in PROPERTY_TYPES_BY_PROTOCOL[protocol_name]:
                if any([property == 'Library Technician Name', property == 'Library Kit Used', property == 'Library Kit Lot']):
                    is_optional = False
                else:
                    is_optional = True
                pt = PropertyType.objects.create(name=property,
                                                 object_id=protocol.id,
                                                 content_type=protocol_content_type,
                                                 value_type=value_type,
                                                 is_optional=is_optional,
                                                 created_by_id=admin_user_id, updated_by_id=admin_user_id)
                reversion.add_to_revision(pt)

ADMIN_USERNAME = 'biobankadmin'

def create_initial_library_types(apps, schema_editor):
    LibraryType = apps.get_model("fms_core", "LibraryType")

    LIBRARY_TYPES = ["PCR-free",
                     "PCR-enriched",
                     "RNASeq",
                     "WGBS",
                     "16S",
                     "18S",
                     "miRNA",]
    
    with reversion.create_revision(manage_manually=True):
        admin_user = User.objects.get(username=ADMIN_USERNAME)
        admin_user_id = admin_user.id

        reversion.set_comment("Create objects related to the Sample Selection using qPCR protocol")
        reversion.set_user(admin_user)

        for library_type_name in LIBRARY_TYPES:
            library_type = LibraryType.objects.create(name=library_type_name, created_by_id=admin_user_id, updated_by_id=admin_user_id)
            reversion.add_to_revision(library_type)

class Migration(migrations.Migration):

    dependencies = [
        migrations.swappable_dependency(settings.AUTH_USER_MODEL),
        ('fms_core', '0032_v3_7_0'),
    ]

    operations = [
        migrations.RunPython(
            create_library_preparation_objects,
            reverse_code=migrations.RunPython.noop,
        ),
        migrations.RemoveField(
            model_name='derivedsample',
            name='index',
        ),
        migrations.CreateModel(
            name='LibraryType',
            fields=[
                ('id', models.AutoField(auto_created=True, primary_key=True, serialize=False, verbose_name='ID')),
                ('created_at', models.DateTimeField(auto_now_add=True, help_text='Date the instance was created.')),
                ('updated_at', models.DateTimeField(auto_now=True, help_text='Date the instance was modified.')),
                ('deleted', models.BooleanField(default=False, help_text='Whether this instance has been deleted.')),
                ('name', models.CharField(help_text='The name of the library type.', max_length=200, unique=True, validators=[django.core.validators.RegexValidator(re.compile('^[a-zA-Z0-9.\\-_]{1,200}$'))])),
                ('created_by', models.ForeignKey(blank=True, on_delete=django.db.models.deletion.PROTECT, related_name='fms_core_librarytype_creation', to=settings.AUTH_USER_MODEL)),
                ('updated_by', models.ForeignKey(blank=True, on_delete=django.db.models.deletion.PROTECT, related_name='fms_core_librarytype_modification', to=settings.AUTH_USER_MODEL)),
            ],
            options={
                'abstract': False,
            },
        ),
        migrations.CreateModel(
            name='Library',
            fields=[
                ('id', models.AutoField(auto_created=True, primary_key=True, serialize=False, verbose_name='ID')),
                ('created_at', models.DateTimeField(auto_now_add=True, help_text='Date the instance was created.')),
                ('updated_at', models.DateTimeField(auto_now=True, help_text='Date the instance was modified.')),
                ('deleted', models.BooleanField(default=False, help_text='Whether this instance has been deleted.')),
                ('library_size', models.DecimalField(blank=True, decimal_places=0, help_text='Average size of the nucleic acid strands in base pairs.', max_digits=20, null=True)),
                ('created_by', models.ForeignKey(blank=True, on_delete=django.db.models.deletion.PROTECT, related_name='fms_core_library_creation', to=settings.AUTH_USER_MODEL)),
                ('index', models.ForeignKey(help_text='The index associated to this library.', on_delete=django.db.models.deletion.PROTECT, related_name='libraries', to='fms_core.index')),
                ('library_type', models.ForeignKey(help_text='Library type describing the library.', on_delete=django.db.models.deletion.PROTECT, related_name='libraries', to='fms_core.librarytype')),
                ('platform', models.ForeignKey(help_text='The platform for which the library has been prepared.', on_delete=django.db.models.deletion.PROTECT, related_name='libraries', to='fms_core.platform')),
                ('updated_by', models.ForeignKey(blank=True, on_delete=django.db.models.deletion.PROTECT, related_name='fms_core_library_modification', to=settings.AUTH_USER_MODEL)),
            ],
            options={
                'abstract': False,
            },
        ),
        migrations.AddField(
            model_name='derivedsample',
            name='library',
            field=models.OneToOneField(blank=True, help_text='Library associated to this Derived Sample.', null=True, on_delete=django.db.models.deletion.PROTECT, related_name='derived_sample', to='fms_core.library'),
        ),
        migrations.RunPython(
            create_initial_library_types,
            reverse_code=migrations.RunPython.noop,
        )
    ]<|MERGE_RESOLUTION|>--- conflicted
+++ resolved
@@ -4,10 +4,6 @@
 from django.db import migrations, models
 import django.db.models.deletion
 import re
-<<<<<<< HEAD
-from django.contrib.auth.models import User
-=======
->>>>>>> b78fce3b
 import reversion
 
 ADMIN_USERNAME = 'biobankadmin'
