--- conflicted
+++ resolved
@@ -262,11 +262,7 @@
                 ('refseq_id', models.CharField(help_text='RefSeq identifier of the reference genome.', max_length=200, null=True, blank=True, validators=[django.core.validators.RegexValidator(re.compile('^[a-zA-Z0-9.\\-_]{1,200}$'))])),
                 ('size', models.DecimalField(max_digits=20, decimal_places=0, help_text='Number of base pairs of the reference genome.')),
                 ('created_by', models.ForeignKey(blank=True, on_delete=django.db.models.deletion.PROTECT, related_name='fms_core_referencegenome_creation', to=settings.AUTH_USER_MODEL)),
-<<<<<<< HEAD
-                ('taxon', models.ForeignKey(help_text='Reference genome used to analyze samples in the study.', on_delete=django.db.models.deletion.PROTECT, related_name='reference_genomes', to='fms_core.taxon')),
-=======
-                ('taxon', models.ForeignKey(help_text='Taxon associated to the reference genome.', on_delete=django.db.models.deletion.PROTECT, related_name='ReferenceGenomes', to='fms_core.taxon')),
->>>>>>> 3e5764fe
+                ('taxon', models.ForeignKey(help_text='Taxon associated to the reference genome.', on_delete=django.db.models.deletion.PROTECT, related_name='reference_genomes', to='fms_core.taxon')),
                 ('updated_by', models.ForeignKey(blank=True, on_delete=django.db.models.deletion.PROTECT, related_name='fms_core_referencegenome_modification', to=settings.AUTH_USER_MODEL)),
             ],
             options={
