--- conflicted
+++ resolved
@@ -419,19 +419,6 @@
 
     class Meta:
         model = Index
-<<<<<<< HEAD
-        fields = "__all__"
-
-class IndexSetSerializer(serializers.ModelSerializer):
-    index_count = serializers.SerializerMethodField()
-
-    class Meta:
-        model = IndexSet
-        fields = "__all__"
-
-    def get_index_count(self, obj):
-        return Index.objects.filter(index_set=obj.id).count()
-=======
         fields = ("id", "name", "index_set", "index_structure", "sequences_3prime", "sequences_5prime")
 
     def get_sequences_3prime(self, obj):
@@ -442,8 +429,18 @@
         sequences = obj.list_5prime_sequences
         return ", ".join(sequences)
 
+
+class IndexSetSerializer(serializers.ModelSerializer):
+    index_count = serializers.SerializerMethodField()
+
+    class Meta:
+        model = IndexSet
+        fields = "__all__"
+
+    def get_index_count(self, obj):
+        return Index.objects.filter(index_set=obj.id).count()
+
 class SequenceSerializer(serializers.ModelSerializer):
     class Meta:
         model = Sequence
-        fields = "__all__"
->>>>>>> ba75c435
+        fields = "__all__"