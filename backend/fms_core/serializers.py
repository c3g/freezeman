from django.contrib.auth.models import User, Group
from django.contrib.contenttypes.models import ContentType
from rest_framework import serializers
from reversion.models import Version, Revision
from django.db.models import Max

from .models import (
    Container,
    Dataset,
    DatasetFile,
    DerivedSample,
    ExperimentRun,
    RunType,
    Index,
    IndexSet,
    Individual,
    Instrument,
    InstrumentType,
    LibraryType,
    Platform,
    PropertyValue,
    PropertyType,
    Protocol,
    Process,
    ProcessMeasurement,
    Project,
    SampleKind,
    SampleMetadata,
    Sequence,
    Taxon,
    ImportedFile
)

from .models._constants import ReleaseStatus


__all__ = [
    "ContainerSerializer",
    "ContainerExportSerializer",
    "DatasetSerializer",
    "DatasetFileSerializer",
    "ExperimentRunSerializer",
    "ExperimentRunExportSerializer",
    "RunTypeSerializer",
    "SimpleContainerSerializer",
    "IndexSerializer",
    "IndexSetSerializer",
    "IndexExportSerializer",
    "IndividualSerializer",
    "IndividualExportSerializer",
    "InstrumentSerializer",
    "InstrumentTypeSerializer",
    "LibrarySerializer",
    "LibraryTypeSerializer",
    "PlatformSerializer",
    "SampleKindSerializer",
    "PropertyTypeSerializer",
    "PropertyValueSerializer",
    "ProcessSerializer",
    "ProcessMeasurementSerializer",
    "ProcessMeasurementExportSerializer",
    "ProcessMeasurementWithPropertiesExportSerializer",
    "ProtocolSerializer",
    "SampleMetadataSerializer",
    "SampleSerializer",
    "SampleExportSerializer",
    "VersionSerializer",
    "RevisionSerializer",
    "UserSerializer",
    "GroupSerializer",
    "ProjectSerializer",
    "ProjectExportSerializer",
    "SequenceSerializer",
    "TaxonSerializer",
    "ImportedFileSerializer",
]


class ContainerSerializer(serializers.ModelSerializer):
    children = serializers.PrimaryKeyRelatedField(many=True, read_only=True)
    samples = serializers.PrimaryKeyRelatedField(many=True, read_only=True)
    experiment_run = serializers.PrimaryKeyRelatedField(many=False, read_only=True)

    class Meta:
        model = Container
        fields = "__all__"
        extra_fields = ('experiment_run')


class SimpleContainerSerializer(serializers.ModelSerializer):
    class Meta:
        model = Container
        fields = "__all__"


class ContainerExportSerializer(serializers.ModelSerializer):
    location = serializers.SlugRelatedField(slug_field='barcode', read_only=True)
    container_kind = serializers.CharField(source='kind')
    children_containers_count = serializers.SerializerMethodField()
    samples_contained_count = serializers.SerializerMethodField()

    class Meta:
        model = Container
        fields = ('name', 'container_kind', 'barcode', 'location', 'coordinates', 'children_containers_count', 'samples_contained_count', 'comment')

    def get_children_containers_count(self, obj):
        return obj.children.all().count()
    
    def get_samples_contained_count(self, obj):
        return obj.samples.all().count()


class ExperimentRunSerializer(serializers.ModelSerializer):
    children_processes = serializers.SerializerMethodField()
    instrument_type = serializers.SerializerMethodField()
    platform = serializers.SerializerMethodField()

    class Meta:
        model = ExperimentRun
        fields = "__all__"
        extra_fields = ('children_processes', 'instrument_type', 'platform')

    def get_children_processes(self, obj):
        return Process.objects.filter(parent_process=obj.process).values_list('id', flat=True)

    def get_instrument_type(self, obj):
        return obj.instrument.type.type

    def get_platform(self, obj):
        return obj.instrument.type.platform.name


class ExperimentRunExportSerializer(serializers.ModelSerializer):
    experiment_run_id = serializers.IntegerField(read_only=True, source="id")
    experiment_run_name = serializers.CharField(read_only=True, source="name")
    run_type = serializers.CharField(read_only=True, source="run_type.name")
    instrument = serializers.CharField(read_only=True, source="instrument.name")
    container_kind = serializers.CharField(read_only=True, source="container.kind")
    container_name = serializers.CharField(read_only=True, source="container.name")
    container_barcode = serializers.CharField(read_only=True, source="container.barcode")

    class Meta:
        model = ExperimentRun
        fields = ('experiment_run_id', 'experiment_run_name', 'run_type', 'instrument', 'container_kind', 'container_name', 'container_barcode', 'start_date')


class RunTypeSerializer(serializers.ModelSerializer):
    class Meta:
        model = RunType
        fields = "__all__"


class TaxonSerializer(serializers.ModelSerializer):
    class Meta:
        model = Taxon
        fields = "__all__"


class IndividualSerializer(serializers.ModelSerializer):
    class Meta:
        model = Individual
        fields = "__all__"

class IndividualExportSerializer(serializers.ModelSerializer):
    individual_id = serializers.IntegerField(read_only=True, source="id")
    individual_name = serializers.CharField(read_only=True, source="name")
    mother_name = serializers.SerializerMethodField()
    father_name = serializers.SerializerMethodField()
    taxon_name = serializers.SerializerMethodField()
    taxon_ncbi_id = serializers.SerializerMethodField()

    class Meta:
        model = Individual
        fields = ("individual_id",
                  "individual_name",
                  "mother_name",
                  "father_name",
                  "pedigree",
                  "sex",
                  "cohort",
                  "taxon_name",
                  "taxon_ncbi_id",)
    
    def get_father_name(self, obj):
        father = '' if obj.father is None else obj.father.name
        return father

    def get_mother_name(self, obj):
        mother = '' if obj.mother is None else obj.mother.name
        return mother

    def get_taxon_name(self, obj):
        taxon = '' if obj.taxon is None else obj.taxon.name
        return taxon

    def get_taxon_ncbi_id(self, obj):
        ncbi_id = '' if obj.taxon is None else obj.taxon.ncbi_id
        return ncbi_id


class InstrumentSerializer(serializers.ModelSerializer):
    class Meta:
        model = Instrument
        fields = "__all__"


class InstrumentTypeSerializer(serializers.ModelSerializer):
    class Meta:
        model = InstrumentType
        fields = "__all__"


class SampleKindSerializer(serializers.ModelSerializer):
    class Meta:
        model = SampleKind
        fields = "__all__"


class ProtocolSerializer(serializers.ModelSerializer):
    property_types = serializers.SerializerMethodField()

    class Meta:
        model = Protocol
        fields = "__all__"
        extra_fields = ('property_types')
    
    def get_property_types(self, obj):
        protocol_content_type = ContentType.objects.get_for_model(Protocol)
        return PropertyTypeSerializer(
            PropertyType.objects.filter(object_id=obj.id, content_type=protocol_content_type), many=True
        ).data


class ProcessSerializer(serializers.ModelSerializer):
    children_properties = serializers.SerializerMethodField()
    children_processes = serializers.SerializerMethodField()
    imported_template_filename = serializers.CharField(read_only=True, source="imported_template.filename")

    class Meta:
        model = Process
        fields = "__all__"
        extra_fields = ('children_processes', 'imported_template_filename')

    def get_children_properties(self, obj):
        process_content_type = ContentType.objects.get_for_model(Process)
        return PropertyValue.objects.filter(object_id=obj.id, content_type=process_content_type).values_list('id', flat=True)

    def get_children_processes(self, obj):
        return Process.objects.filter(parent_process=obj.id).values_list('id', flat=True)


class ProcessMeasurementSerializer(serializers.ModelSerializer):
    protocol = serializers.IntegerField(read_only=True, source="process.protocol.id")
    child_sample = serializers.IntegerField(read_only=True)
    properties = serializers.SerializerMethodField()

    class Meta:
        model = ProcessMeasurement
        fields = "__all__"
        extra_fields = ('protocol', 'child_sample')

    def get_properties(self, obj):
        pm_content_type = ContentType.objects.get_for_model(ProcessMeasurement)
        return PropertyValue.objects.filter(object_id=obj.id, content_type=pm_content_type).values_list('id', flat=True)


class ProcessMeasurementExportSerializer(serializers.ModelSerializer):
    process_measurement_id = serializers.IntegerField(read_only=True, source="id")
    protocol_name = serializers.CharField(read_only=True, source="process.protocol.name")
    child_sample_name = serializers.CharField(read_only=True)
    source_sample_name = serializers.CharField(read_only=True)

    class Meta:
        model = ProcessMeasurement
        fields = ('process_measurement_id', 'process_id', 'protocol_name', 'source_sample_name', 'child_sample_name', 'volume_used', 'execution_date', 'comment')


class ProcessMeasurementWithPropertiesExportSerializer(serializers.ModelSerializer):
    DEFAULT_META_FIELDS = ( 'process_measurement_id',
                            'process_id',
                            'protocol_name',
                            'source_sample_name',
                            'child_sample_name',
                            'volume_used',
                            'execution_date',
                            'comment' )

    def __init__(self, *args, **kwargs):
        # Reset Meta fields
        self.Meta.fields = self.DEFAULT_META_FIELDS
        # Instantiate the superclass normally
        super(ProcessMeasurementWithPropertiesExportSerializer, self).__init__(*args, **kwargs)
        # List all property fields that are tied to the protocol
        self.property_types = self.list_property_types(self.instance)
        for property_type in self.property_types:
            self.fields[property_type.name] = serializers.CharField(read_only=True)
            self.Meta.fields = self.Meta.fields + (property_type.name,)

    process_measurement_id = serializers.IntegerField(read_only=True, source="id")
    protocol_name = serializers.CharField(read_only=True, source="process.protocol.name")
    child_sample_name = serializers.CharField(read_only=True)
    source_sample_name = serializers.CharField(read_only=True)

    class Meta:
        model = ProcessMeasurement
        fields = ('process_measurement_id', 'process_id', 'protocol_name', 'source_sample_name', 'child_sample_name', 'volume_used', 'execution_date', 'comment')

    def list_property_types(self, obj):
        protocol_content_type = ContentType.objects.get_for_model(Protocol)
        return PropertyType.objects.filter(object_id=obj[0].process.protocol.id, content_type=protocol_content_type)
    
    def to_representation(self, instance):
        data = super().to_representation(instance)
        for property_type in self.property_types:
            pm_property_value = PropertyValue.objects.filter(object_id=instance.id, property_type=property_type)
            p_property_value = PropertyValue.objects.filter(object_id=instance.process.id, property_type=property_type)
            property_value = pm_property_value.union(p_property_value).first() # union between cases : process or process measurement property value
            data[property_type.name] = property_value.value if property_value else None # manually insert the property values in the column
        return data


class PropertyTypeSerializer(serializers.ModelSerializer):
    model = serializers.SerializerMethodField()

    class Meta:
        model = PropertyType
        fields = ('id', 'name', 'model')
    
    def get_model(self, obj):
        return PropertyValue.objects.filter(property_type=obj).values_list('content_type__model', flat=True).first()

class PropertyValueSerializer(serializers.ModelSerializer):
    property_name = serializers.CharField(read_only=True, source="property_type.name")

    class Meta:
        model = PropertyValue
        fields = "__all__"
        extra_fields = ('property_name')

class SampleMetadataSerializer(serializers.ModelSerializer):
    class Meta:
        model = SampleMetadata
        fields = "__all__"


<<<<<<< HEAD
class SampleSerializer(serializers.ModelSerializer):
    extracted_from = serializers.SerializerMethodField()
    sample_kind = serializers.PrimaryKeyRelatedField(read_only=True, source="derived_sample_not_pool.sample_kind")
    process_measurements = serializers.PrimaryKeyRelatedField(source='process_measurement', many=True, read_only=True)
    projects = serializers.PrimaryKeyRelatedField(read_only=True, many=True)
    biosample_id = serializers.IntegerField(read_only=True, source="biosample_not_pool.id")
    individual = serializers.PrimaryKeyRelatedField(read_only=True, source="biosample_not_pool.individual")
    alias = serializers.CharField(read_only=True, source="biosample_not_pool.alias")
    collection_site = serializers.CharField(read_only=True, source="biosample_not_pool.collection_site")
    experimental_group = serializers.JSONField(read_only=True, source="derived_sample_not_pool.experimental_group")
    tissue_source = serializers.PrimaryKeyRelatedField(read_only=True, source="derived_sample_not_pool.tissue_source")
    quality_flag = serializers.SerializerMethodField()
    quantity_flag = serializers.SerializerMethodField()
    is_library = serializers.SerializerMethodField()
    is_pool = serializers.SerializerMethodField()

=======
class SampleSerializer(serializers.Serializer):
>>>>>>> b5fc7737
    class Meta:
        fields = ('id', 'biosample_id', 'name', 'alias', 'volume', 'depleted', 'concentration', 'child_of',
                  'extracted_from', 'individual', 'container', 'coordinates', 'sample_kind', 'is_library', 'project',
                  'process_measurements', 'tissue_source', 'creation_date', 'collection_site', 'experimental_group',
                  'quality_flag', 'quantity_flag', 'created_by', 'created_at', 'updated_by', 'updated_at', 'deleted', 
                  'comment')

<<<<<<< HEAD
    def get_is_pool(self, obj):
        return obj.is_pool

    def get_quality_flag(self, obj):
        return obj.quality_flag

    def get_quantity_flag(self, obj):
        return obj.quantity_flag

class SampleExportSerializer(serializers.ModelSerializer):
=======
class SampleExportSerializer(serializers.Serializer):
>>>>>>> b5fc7737
    class Meta:
        fields = ('sample_id', 'sample_name', 'biosample_id', 'alias', 'individual_alias', 'sample_kind', 'tissue_source',
                  'container', 'container_kind', 'container_name', 'container_barcode', 'coordinates',
                  'location_barcode', 'location_coord', 'container_full_location',
                  'current_volume', 'concentration', 'creation_date', 'collection_site', 'experimental_group',
                  'individual_name', 'sex', 'taxon', 'cohort', 'pedigree', 'father_name', 'mother_name',
                  'quality_flag', 'quantity_flag', 'projects', 'depleted', 'is_library', 'comment')


class LibrarySerializer(serializers.Serializer):
    class Meta:
        fields = ('id', 'name', 'biosample_id', 'container', 'coordinates', 'volume', 'is_pool',
                  'concentration_ng_ul', 'concentration_nm', 'quantity_ng', 'creation_date', 'quality_flag',
                  'quantity_flag', 'project', 'depleted', 'library_type', 'platform', 'index', 'library_size')


class LibraryExportSerializer(serializers.Serializer):
    class Meta:
        fields = ('id', 'name', 'biosample_id', 'container', 'coordinates', 'volume', 'is_pool',
                  'concentration_ng_ul', 'concentration_nm', 'quantity_ng', 'creation_date', 'quality_flag',
                  'quantity_flag', 'projects', 'depleted', 'library_type', 'platform', 'index', 'library_size')


class VersionSerializer(serializers.ModelSerializer):
    class Meta:
        model = Version
        fields = "__all__"
        depth = 1


class RevisionSerializer(serializers.ModelSerializer):
    class Meta:
        model = Revision
        fields = "__all__"


class UserSerializer(serializers.ModelSerializer):
    class Meta:
        model = User
        fields = ("id", "username", "password", "first_name", "last_name", "email", "groups", "is_staff", "is_superuser", "is_active", "date_joined")
        extra_kwargs = {
            "password": {"write_only": True}
        }

    def create(self, validated_data):
        user = super(UserSerializer, self).create(validated_data)
        user.set_password(validated_data['password'])
        user.save()
        return user


class GroupSerializer(serializers.ModelSerializer):
    class Meta:
        model = Group
        fields = ("id", "name", "permissions")
        depth = 1


class ProjectSerializer(serializers.ModelSerializer):
    class Meta:
        model = Project
        fields = '__all__'
        
class ProjectExportSerializer(serializers.ModelSerializer):
    class Meta:
        model = Project
        fields = ("id", "name", "principal_investigator", "requestor_name", "requestor_email", "status", "targeted_end_date",  "comment")


class IndexSerializer(serializers.ModelSerializer):
    index_set = serializers.CharField(read_only=True, source="index_set.name")
    index_structure = serializers.CharField(read_only=True, source="index_structure.name")
    class Meta:
        model = Index
        fields = "__all__"


class IndexExportSerializer(serializers.ModelSerializer):
    index_set = serializers.CharField(read_only=True, source="index_set.name")
    index_structure = serializers.CharField(read_only=True, source="index_structure.name")

    sequences_3prime = serializers.SerializerMethodField()
    sequences_5prime = serializers.SerializerMethodField()

    class Meta:
        model = Index
        fields = ("id", "name", "index_set", "index_structure", "sequences_3prime", "sequences_5prime")

    def get_sequences_3prime(self, obj):
        sequences = obj.list_3prime_sequences
        return ", ".join(sequences)
    
    def get_sequences_5prime(self, obj):
        sequences = obj.list_5prime_sequences
        return ", ".join(sequences)


class IndexSetSerializer(serializers.ModelSerializer):
    index_count = serializers.SerializerMethodField()

    class Meta:
        model = IndexSet
        fields = "__all__"

    def get_index_count(self, obj):
        return Index.objects.filter(index_set=obj.id).count()


class SequenceSerializer(serializers.ModelSerializer):
    class Meta:
        model = Sequence
        fields = "__all__"


class PlatformSerializer(serializers.ModelSerializer):
    class Meta:
        model = Platform
        fields = "__all__"


class LibraryTypeSerializer(serializers.ModelSerializer):
    class Meta:
        model = LibraryType
        fields = "__all__"

class ImportedFileSerializer(serializers.ModelSerializer):
    class Meta:
        model = ImportedFile
        fields = "__all__"

class DatasetSerializer(serializers.ModelSerializer):
    files = serializers.PrimaryKeyRelatedField(many=True, read_only=True)
    released_status_count = serializers.SerializerMethodField()
    latest_release_update = serializers.SerializerMethodField()

    class Meta:
        model = Dataset
        fields = ("id", "external_project_id", "run_name", "lane", "files", "released_status_count", "latest_release_update")

    def get_released_status_count(self, obj):
        return DatasetFile.objects.filter(dataset=obj.id, release_status=ReleaseStatus.RELEASED).count()
    
    def get_latest_release_update(self, obj):
        return DatasetFile.objects.filter(dataset=obj.id).aggregate(Max("release_status_timestamp"))["release_status_timestamp__max"]

class DatasetFileSerializer(serializers.ModelSerializer):

    class Meta:
        model = DatasetFile
        fields = ("id", "dataset", "file_path", "sample_name", "release_status", "release_status_timestamp")<|MERGE_RESOLUTION|>--- conflicted
+++ resolved
@@ -342,48 +342,15 @@
         model = SampleMetadata
         fields = "__all__"
 
-
-<<<<<<< HEAD
-class SampleSerializer(serializers.ModelSerializer):
-    extracted_from = serializers.SerializerMethodField()
-    sample_kind = serializers.PrimaryKeyRelatedField(read_only=True, source="derived_sample_not_pool.sample_kind")
-    process_measurements = serializers.PrimaryKeyRelatedField(source='process_measurement', many=True, read_only=True)
-    projects = serializers.PrimaryKeyRelatedField(read_only=True, many=True)
-    biosample_id = serializers.IntegerField(read_only=True, source="biosample_not_pool.id")
-    individual = serializers.PrimaryKeyRelatedField(read_only=True, source="biosample_not_pool.individual")
-    alias = serializers.CharField(read_only=True, source="biosample_not_pool.alias")
-    collection_site = serializers.CharField(read_only=True, source="biosample_not_pool.collection_site")
-    experimental_group = serializers.JSONField(read_only=True, source="derived_sample_not_pool.experimental_group")
-    tissue_source = serializers.PrimaryKeyRelatedField(read_only=True, source="derived_sample_not_pool.tissue_source")
-    quality_flag = serializers.SerializerMethodField()
-    quantity_flag = serializers.SerializerMethodField()
-    is_library = serializers.SerializerMethodField()
-    is_pool = serializers.SerializerMethodField()
-
-=======
 class SampleSerializer(serializers.Serializer):
->>>>>>> b5fc7737
     class Meta:
         fields = ('id', 'biosample_id', 'name', 'alias', 'volume', 'depleted', 'concentration', 'child_of',
-                  'extracted_from', 'individual', 'container', 'coordinates', 'sample_kind', 'is_library', 'project',
+                  'extracted_from', 'individual', 'container', 'coordinates', 'sample_kind', 'is_library', 'is_pool', 'project',
                   'process_measurements', 'tissue_source', 'creation_date', 'collection_site', 'experimental_group',
                   'quality_flag', 'quantity_flag', 'created_by', 'created_at', 'updated_by', 'updated_at', 'deleted', 
                   'comment')
 
-<<<<<<< HEAD
-    def get_is_pool(self, obj):
-        return obj.is_pool
-
-    def get_quality_flag(self, obj):
-        return obj.quality_flag
-
-    def get_quantity_flag(self, obj):
-        return obj.quantity_flag
-
-class SampleExportSerializer(serializers.ModelSerializer):
-=======
 class SampleExportSerializer(serializers.Serializer):
->>>>>>> b5fc7737
     class Meta:
         fields = ('sample_id', 'sample_name', 'biosample_id', 'alias', 'individual_alias', 'sample_kind', 'tissue_source',
                   'container', 'container_kind', 'container_name', 'container_barcode', 'coordinates',
