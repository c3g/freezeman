--- conflicted
+++ resolved
@@ -132,13 +132,8 @@
     def before_save_instance(self, instance, using_transactions, dry_run):
         self.process_sample = ProcessSample.objects.create(process=self.process,
                                                            source_sample=instance,
-<<<<<<< HEAD
-                                                           execution_date=timezone.now(),
                                                            volume_used=self.volume_used,
-=======
                                                            execution_date=self.update_date,
-                                                           volume_used=None,
->>>>>>> 78322f2d
                                                            comment=self.update_comment)
 
         super().before_save_instance(instance, using_transactions, dry_run)
